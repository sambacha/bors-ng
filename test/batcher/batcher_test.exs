defmodule BorsNG.Worker.BatcherTest do
  use BorsNG.Worker.TestCase

  alias BorsNG.Worker.Batcher
  alias BorsNG.Database.Batch
  alias BorsNG.Database.Installation
  alias BorsNG.Database.LinkPatchBatch
  alias BorsNG.Database.Patch
  alias BorsNG.Database.Project
  alias BorsNG.Database.Repo
  alias BorsNG.GitHub.Pr
  alias BorsNG.Database.Status
  alias BorsNG.GitHub

  import Ecto.Query

  setup do
    inst = %Installation{installation_xref: 91}
    |> Repo.insert!()
    proj = %Project{
      installation_id: inst.id,
      repo_xref: 14,
      staging_branch: "staging"}
    |> Repo.insert!()
    {:ok, inst: inst, proj: proj}
  end

  test "cancel all", %{proj: proj} do
    patch = %Patch{
      project_id: proj.id,
      pr_xref: 1,
      commit: "N",
      into_branch: "master"}
    |> Repo.insert!()
    patch2 = %Patch{
      project_id: proj.id,
      pr_xref: 2,
      commit: "O",
      into_branch: "master"}
    |> Repo.insert!()
    batch = %Batch{
      project_id: proj.id,
      state: 0,
      into_branch: "master"}
    |> Repo.insert!()
    link = %LinkPatchBatch{patch_id: patch.id, batch_id: batch.id}
    |> Repo.insert!()
    link2 = %LinkPatchBatch{patch_id: patch2.id, batch_id: batch.id}
    |> Repo.insert!()
    Batcher.handle_cast({:cancel_all}, proj.id)
    assert nil == Repo.get(LinkPatchBatch, link.id)
    assert nil == Repo.get(LinkPatchBatch, link2.id)
  end

  test "partially cancel a waiting batch", %{proj: proj} do
    GitHub.ServerMock.put_state(%{
      {{:installation, 91}, 14} => %{
        branches: %{},
        commits: %{},
        comments: %{1 => [], 2 => []},
        statuses: %{},
        files: %{}
      }})
    patch = %Patch{
      project_id: proj.id,
      pr_xref: 1,
      commit: "N",
      into_branch: "master"}
    |> Repo.insert!()
    patch2 = %Patch{
      project_id: proj.id,
      pr_xref: 2,
      commit: "O",
      into_branch: "master"}
    |> Repo.insert!()
    batch = %Batch{
      project_id: proj.id,
      state: 0,
      into_branch: "master"}
    |> Repo.insert!()
    link = %LinkPatchBatch{patch_id: patch.id, batch_id: batch.id}
    |> Repo.insert!()
    link2 = %LinkPatchBatch{patch_id: patch2.id, batch_id: batch.id}
    |> Repo.insert!()
    Batcher.handle_cast({:cancel, patch.id}, proj.id)
    state = GitHub.ServerMock.get_state()
    assert state == %{
      {{:installation, 91}, 14} => %{
        branches: %{},
        commits: %{},
        comments: %{
          1 => ["# Canceled"],
          2 => []
          },
        statuses: %{"N" => %{"bors" => :error}},
        files: %{}
      }}
    assert nil == Repo.get(LinkPatchBatch, link.id)
    refute nil == Repo.get(LinkPatchBatch, link2.id)
  end

  test "cancel a running batch with one patch", %{proj: proj} do
    GitHub.ServerMock.put_state(%{
      {{:installation, 91}, 14} => %{
        branches: %{},
        commits: %{},
        comments: %{1 => []},
        statuses: %{},
        files: %{}
      }})
    patch = %Patch{
      project_id: proj.id,
      pr_xref: 1,
      commit: "N",
      into_branch: "master"}
    |> Repo.insert!()
    batch = %Batch{
      project_id: proj.id,
      state: 1,
      into_branch: "master"}
    |> Repo.insert!()
    %LinkPatchBatch{patch_id: patch.id, batch_id: batch.id} |> Repo.insert!()
    Batcher.handle_cast({:cancel, patch.id}, proj.id)
    state = GitHub.ServerMock.get_state()
    assert state == %{
      {{:installation, 91}, 14} => %{
        branches: %{},
        commits: %{},
        comments: %{
          1 => ["# Canceled"]
          },
        statuses: %{"N" => %{"bors" => :error}},
        files: %{}
      }}
    assert :canceled == Repo.get(Batch, batch.id).state
  end

  test "cancel a running batch with two patches", %{proj: proj} do
    GitHub.ServerMock.put_state(%{
      {{:installation, 91}, 14} => %{
        branches: %{},
        commits: %{},
        comments: %{1 => [], 2 => []},
        statuses: %{},
        files: %{}
      }})
    patch = %Patch{
      project_id: proj.id,
      pr_xref: 1,
      commit: "N",
      into_branch: "master"}
    |> Repo.insert!()
    patch2 = %Patch{
      project_id: proj.id,
      pr_xref: 2,
      commit: "P",
      into_branch: "master"}
    |> Repo.insert!()
    batch = %Batch{
      project_id: proj.id,
      state: 1,
      into_branch: "master"}
    |> Repo.insert!()
    %LinkPatchBatch{
      patch_id: patch.id,
      batch_id: batch.id,
      reviewer: "nobody"}
    |> Repo.insert!()
    %LinkPatchBatch{
      patch_id: patch2.id,
      batch_id: batch.id,
      reviewer: "nobody"}
    |> Repo.insert!()
    Batcher.handle_cast({:cancel, patch.id}, proj.id)
    state = GitHub.ServerMock.get_state()
    assert state == %{
      {{:installation, 91}, 14} => %{
        branches: %{},
        commits: %{},
        comments: %{
          1 => ["# Canceled"],
          2 => ["# Canceled (will resume)"]},
        statuses: %{
          "N" => %{"bors" => :error},
          "P" => %{"bors" => :error}},
        files: %{}
      }}
    assert :canceled == Repo.get(Batch, batch.id).state
    link2 = Repo.one!(from l in LinkPatchBatch, where: l.batch_id != ^batch.id)
    assert link2.patch_id == patch2.id
  end

  test "ignore cancel on not-running patch", %{proj: proj} do
    GitHub.ServerMock.put_state(%{
      {{:installation, 91}, 14} => %{
        branches: %{},
        commits: %{},
        comments: %{1 => []},
        statuses: %{},
        files: %{}
      }})
    patch = %Patch{
      project_id: proj.id,
      pr_xref: 1,
      into_branch: "master"}
    |> Repo.insert!()
    Batcher.handle_cast({:cancel, patch.id}, proj.id)
    state = GitHub.ServerMock.get_state()
    assert state == %{
      {{:installation, 91}, 14} => %{
        branches: %{},
        commits: %{},
        comments: %{1 => []},
        statuses: %{},
        files: %{}
      }}
  end

  test "rejects running patches", %{proj: proj} do
    GitHub.ServerMock.put_state(%{
      {{:installation, 91}, 14} => %{
        branches: %{},
        commits: %{},
        comments: %{1 => []},
        statuses: %{},
        files: %{}
      }})
    patch = %Patch{
      project_id: proj.id,
      pr_xref: 1,
      into_branch: "master"}
    |> Repo.insert!()
    batch = %Batch{
      project_id: proj.id,
      state: 0,
      into_branch: "master"}
    |> Repo.insert!()
    %LinkPatchBatch{patch_id: patch.id, batch_id: batch.id} |> Repo.insert!()
    Batcher.handle_cast({:reviewed, patch.id, "rvr"}, proj.id)
    state = GitHub.ServerMock.get_state()
    assert state == %{
      {{:installation, 91}, 14} => %{
        branches: %{},
        commits: %{},
        comments: %{
          1 => ["Already running a review"]
          },
        statuses: %{},
        files: %{}
      }}
  end

  test "rejects a patch with a blocked label", %{proj: proj} do
    GitHub.ServerMock.put_state(%{
      {{:installation, 91}, 14} => %{
        branches: %{},
        commits: %{},
        comments: %{1 => []},
        labels: %{1 => ["no"]},
        statuses: %{"Z" => %{}},
        files: %{"Z" => %{"bors.toml" =>
          ~s/status = [ "ci" ]\nblock_labels = [ "no" ]/}},
      }})
    patch = %Patch{
      project_id: proj.id,
      pr_xref: 1,
      commit: "Z",
      into_branch: "master"}
    |> Repo.insert!()
    Batcher.handle_cast({:reviewed, patch.id, "rvr"}, proj.id)
    state = GitHub.ServerMock.get_state()
    assert state == %{
      {{:installation, 91}, 14} => %{
        branches: %{},
        commits: %{},
        comments: %{
          1 => [":-1: Rejected by label"]},
        labels: %{1 => ["no"]},
        statuses: %{"Z" => %{}},
        files: %{"Z" => %{"bors.toml" =>
          ~s/status = [ "ci" ]\nblock_labels = [ "no" ]/}},
      }}
  end

  test "rejects a patch with a bad PR status", %{proj: proj} do
    GitHub.ServerMock.put_state(%{
      {{:installation, 91}, 14} => %{
        branches: %{},
        commits: %{},
        comments: %{1 => []},
        statuses: %{"Z" => %{"cn" => :error}},
        files: %{"Z" => %{"bors.toml" =>
          ~s/status = [ "ci" ]\npr_status = [ "cn" ]/}},
      }})
    patch = %Patch{
      project_id: proj.id,
      pr_xref: 1,
      commit: "Z",
      into_branch: "master"}
    |> Repo.insert!()
    Batcher.handle_cast({:reviewed, patch.id, "rvr"}, proj.id)
    state = GitHub.ServerMock.get_state()
    assert state == %{
      {{:installation, 91}, 14} => %{
        branches: %{},
        commits: %{},
        comments: %{
          1 => [":-1: Rejected by PR status"]},
        statuses: %{"Z" => %{"cn" => :error}},
        files: %{"Z" => %{"bors.toml" =>
          ~s/status = [ "ci" ]\npr_status = [ "cn" ]/}},
      }}
  end

<<<<<<< HEAD
  test "Poll on a pending (waiting) PR status. Then reject after that CI fails.", %{proj: proj} do
=======

  test "Approve a patch which does not require reviewers", %{proj: proj} do

>>>>>>> 208c6878
    GitHub.ServerMock.put_state(%{
      {{:installation, 91}, 14} => %{
        branches: %{},
        commits: %{},
<<<<<<< HEAD
        comments: %{1 => []},
        statuses: %{"Z" => %{"cn" => :running}},
        files: %{"Z" => %{"bors.toml" =>
          ~s/status = [ "ci" ]\npr_status = [ "cn" ]/}},
      }})
    patch = %Patch{
      project_id: proj.id,
      pr_xref: 1,
      commit: "Z",
      into_branch: "master"}
    |> Repo.insert!()
    Batcher.handle_cast({:reviewed, patch.id, "rvr"}, proj.id)
    state = GitHub.ServerMock.get_state()
    assert state == %{
      {{:installation, 91}, 14} => %{
        branches: %{},
        commits: %{},
        comments: %{
          1 => [":clock1: Waiting for PR status (Github check) to be set, probably by CI."]},
        statuses: %{"Z" => %{"cn" => :running}},
        files: %{"Z" => %{"bors.toml" =>
          ~s/status = [ "ci" ]\npr_status = [ "cn" ]/}},
      }}
    path = [{{:installation, 91}, 14}, :statuses, "Z"]
    GitHub.ServerMock.put_state(update_in(GitHub.ServerMock.get_state,
	  path,
	  &(Map.put(&1, "cn", :error))))
    Batcher.handle_info({:prerun_poll, 1000, {"rvr", patch}}, proj.id)
    state = GitHub.ServerMock.get_state()
    assert state == %{
      {{:installation, 91}, 14} => %{
        branches: %{},
        commits: %{},
        comments: %{
          1 => [":-1: Rejected by PR status", ":clock1: Waiting for PR status (Github check) to be set, probably by CI."]},
        statuses: %{"Z" => %{"cn" => :error}},
        files: %{"Z" => %{"bors.toml" =>
          ~s/status = [ "ci" ]\npr_status = [ "cn" ]/}},
      }}
  end

  test "Poll on a pending (waiting) PR status. Then accept after that CI succeeds.", %{proj: proj} do
=======

        comments: %{1 => []},
        statuses: %{"Z" => %{"cn" => :ok}},
        pulls: %{
          1 => %Pr{
            number: 1,
            title: "Test",
            body: "Mess",
            state: :open,
            base_ref: "master",
            head_sha: "00000001",
            head_ref: "update",
            base_repo_id: 14,
            head_repo_id: 14,
            merged: false
          }
        },
        reviews: %{1 => %{"APPROVED" => 0, "CHANGES_REQUESTED" => 0}},
        files: %{"Z" => %{"bors.toml" =>
          ~s"""
          status = [ "ci" ]
          pr_status = [ "cn" ]
          use_codeowners = true
          """},
          "master" => %{".github/CODEOWNERS" =>
            ~s"""
            secrets.json               @my_org/my_team
            """},
        },
      }})
    patch = %Patch{
              project_id: proj.id,
              pr_xref: 1,
              commit: "Z",
              into_branch: "master"}
            |> Repo.insert!()
    Batcher.handle_cast({:reviewed, patch.id, "rvrr"}, proj.id)
    state = GitHub.ServerMock.get_state()
    assert state == %{
             {{:installation, 91}, 14} => %{
               branches: %{},
               commits: %{},
               comments: %{ 1 => []},
               pulls: %{
                 1 => %Pr{
                   number: 1,
                   title: "Test",
                   body: "Mess",
                   state: :open,
                   base_ref: "master",
                   head_sha: "00000001",
                   head_ref: "update",
                   base_repo_id: 14,
                   head_repo_id: 14,
                   merged: false
                 }
               },
               statuses: %{"Z" => %{"bors" => :running, "cn" => :ok}},
               files: %{"Z" => %{"bors.toml" =>
                 ~s"""
                 status = [ "ci" ]
                 pr_status = [ "cn" ]
                 use_codeowners = true
                 """},
                 "master" => %{".github/CODEOWNERS" =>
                   ~s"""
                   secrets.json               @my_org/my_team
                   """},
               },
               reviews: %{1 => %{"APPROVED" => 0, "CHANGES_REQUESTED" => 0}},
             }}
  end

  test "rejects a patch with missing require reviewers", %{proj: proj} do

    GitHub.ServerMock.put_state(%{
      {{:installation, 91}, 14} => %{
        branches: %{},
        commits: %{},
        comments: %{1 => []},
        teams: %{
          "my_org" => %{
            "my_team" => %{}
          }
        },
        statuses: %{"Z" => %{"cn" => :ok}},
        pulls: %{
                1 => %Pr{
                  number: 1,
                  title: "Test",
                  body: "Mess",
                  state: :open,
                  base_ref: "master",
                  head_sha: "00000001",
                  head_ref: "update",
                  base_repo_id: 14,
                  head_repo_id: 14,
                  merged: false
                  }
        },
        reviews: %{1 => %{"APPROVED" => 0, "CHANGES_REQUESTED" => 0, "approvers" => []}},
        files: %{"Z" => %{"bors.toml" =>
          ~s"""
          status = [ "ci" ]
          pr_status = [ "cn" ]
          use_codeowners = true
          """},
          "master" => %{".github/CODEOWNERS" =>
            ~s"""
            bors.toml               @my_org/my_team
            """},
        },
      }})
    patch = %Patch{
              project_id: proj.id,
              pr_xref: 1,
              commit: "Z",
              into_branch: "master"}
            |> Repo.insert!()
    Batcher.handle_cast({:reviewed, patch.id, "rvrr"}, proj.id)
    state = GitHub.ServerMock.get_state()
    assert state == %{
             {{:installation, 91}, 14} => %{
               branches: %{},
               commits: %{},
               teams: %{
                 "my_org" => %{
                   "my_team" => %{}
                 }
               },
               pulls: %{
                 1 => %Pr{
                   number: 1,
                   title: "Test",
                   body: "Mess",
                   state: :open,
                   base_ref: "master",
                   head_sha: "00000001",
                   head_ref: "update",
                   base_repo_id: 14,
                   head_repo_id: 14,
                   merged: false
                 }
               },
               comments: %{
                 1 => [":-1: Rejected because of missing code owner approval"]},
               statuses: %{"Z" => %{"cn" => :ok}},
               files: %{"Z" => %{"bors.toml" =>
                 ~s"""
                 status = [ "ci" ]
                 pr_status = [ "cn" ]
                 use_codeowners = true
                 """},
                 "master" => %{".github/CODEOWNERS" =>
                   ~s"""
                   bors.toml               @my_org/my_team
                   """},
               },
               reviews: %{1 => %{"APPROVED" => 0, "CHANGES_REQUESTED" => 0, "approvers" => []}},
             }}
    # When preflight checks reject a patch, no batch should be created!
    assert [] == Repo.all(Batch)
  end


  test "rejects a patch with missing require reviewers - using prefix in CODEOWNERS", %{proj: proj} do

>>>>>>> 208c6878
    GitHub.ServerMock.put_state(%{
      {{:installation, 91}, 14} => %{
        branches: %{},
        commits: %{},
        comments: %{1 => []},
<<<<<<< HEAD
        statuses: %{"Z" => %{"cn" => :running}},
        files: %{"Z" => %{"bors.toml" =>
          ~s/status = [ "ci" ]\npr_status = [ "cn" ]/}},
      }})
    patch = %Patch{
      project_id: proj.id,
      pr_xref: 1,
      commit: "Z",
      into_branch: "master"}
    |> Repo.insert!()
    Batcher.handle_cast({:reviewed, patch.id, "rvr"}, proj.id)
    state = GitHub.ServerMock.get_state()
    assert state == %{
      {{:installation, 91}, 14} => %{
        branches: %{},
        commits: %{},
        comments: %{
          1 => [":clock1: Waiting for PR status (Github check) to be set, probably by CI."]},
        statuses: %{"Z" => %{"cn" => :running}},
        files: %{"Z" => %{"bors.toml" =>
          ~s/status = [ "ci" ]\npr_status = [ "cn" ]/}},
      }}
    path = [{{:installation, 91}, 14}, :statuses, "Z"]
    GitHub.ServerMock.put_state(update_in(GitHub.ServerMock.get_state,
	  path,
	  &(Map.put(&1, "cn", :ok))))
    Batcher.handle_info({:prerun_poll, 1000, {"rvr", patch}}, proj.id)
    state = GitHub.ServerMock.get_state()
    assert state == %{
      {{:installation, 91}, 14} => %{
        branches: %{},
        commits: %{},
        comments: %{
          1 => [":clock1: Waiting for PR status (Github check) to be set, probably by CI."]},
        statuses: %{"Z" => %{"cn" => :ok, "bors" => :running}},
        files: %{"Z" => %{"bors.toml" =>
          ~s/status = [ "ci" ]\npr_status = [ "cn" ]/}},
      }}
  end

=======
        teams: %{
          "my_org" => %{
            "my_team" => %{}
          }
        },
        statuses: %{"Z" => %{"cn" => :ok}},
        pulls: %{
          1 => %Pr{
            number: 1,
            title: "Test",
            body: "Mess",
            state: :open,
            base_ref: "master",
            head_sha: "00000001",
            head_ref: "update",
            base_repo_id: 14,
            head_repo_id: 14,
            merged: false
          }
        },
        reviews: %{1 => %{"APPROVED" => 0, "CHANGES_REQUESTED" => 0, "approvers" => []}},
        files: %{"Z" => %{"bors.toml" =>
          ~s"""
          status = [ "ci" ]
          pr_status = [ "cn" ]
          use_codeowners = true
          """,
          "/lib/go-mercury/init.go" =>
          ~s"""
                      func init() {}
            """},
          "master" => %{".github/CODEOWNERS" =>
            ~s"""
            /lib/go-mercury/               @my_org/my_team
            """},
        },
      }})
    patch = %Patch{
              project_id: proj.id,
              pr_xref: 1,
              commit: "Z",
              into_branch: "master"}
            |> Repo.insert!()
    Batcher.handle_cast({:reviewed, patch.id, "rvrr"}, proj.id)
    state = GitHub.ServerMock.get_state()
    assert state == %{
             {{:installation, 91}, 14} => %{
               branches: %{},
               commits: %{},
               teams: %{
                 "my_org" => %{
                   "my_team" => %{}
                 }
               },
               pulls: %{
                 1 => %Pr{
                   number: 1,
                   title: "Test",
                   body: "Mess",
                   state: :open,
                   base_ref: "master",
                   head_sha: "00000001",
                   head_ref: "update",
                   base_repo_id: 14,
                   head_repo_id: 14,
                   merged: false
                 }
               },
               comments: %{
                 1 => [":-1: Rejected because of missing code owner approval"]},
               statuses: %{"Z" => %{"cn" => :ok}},
               files: %{"Z" => %{"bors.toml" =>
                 ~s"""
                 status = [ "ci" ]
                 pr_status = [ "cn" ]
                 use_codeowners = true
                 """,
                 "/lib/go-mercury/init.go" =>
                   ~s"""
                             func init() {}
                   """},
                 "master" => %{".github/CODEOWNERS" =>
                   ~s"""
                   /lib/go-mercury/               @my_org/my_team
                   """},
               },
               reviews: %{1 => %{"APPROVED" => 0, "CHANGES_REQUESTED" => 0, "approvers" => []}},
             }}
    # When preflight checks reject a patch, no batch should be created!
    assert [] == Repo.all(Batch)
  end

  test "rejects a patch with missing require reviewers - using wildcard in CODEOWNERS", %{proj: proj} do

    GitHub.ServerMock.put_state(%{
      {{:installation, 91}, 14} => %{
        branches: %{},
        commits: %{},
        comments: %{1 => []},
        teams: %{
          "my_org" => %{
            "my_team" => %{}
          }
        },
        statuses: %{"Z" => %{"cn" => :ok}},
        pulls: %{
          1 => %Pr{
            number: 1,
            title: "Test",
            body: "Mess",
            state: :open,
            base_ref: "master",
            head_sha: "00000001",
            head_ref: "update",
            base_repo_id: 14,
            head_repo_id: 14,
            merged: false
          }
        },
        reviews: %{1 => %{"APPROVED" => 0, "CHANGES_REQUESTED" => 0, "approvers" => []}},
        files: %{"Z" => %{"bors.toml" =>
          ~s"""
          status = [ "ci" ]
          pr_status = [ "cn" ]
          use_codeowners = true
          """},
          "master" => %{".github/CODEOWNERS" =>
            ~s"""
            *.toml               @my_org/my_team
            """},
        },
      }})
    patch = %Patch{
              project_id: proj.id,
              pr_xref: 1,
              commit: "Z",
              into_branch: "master"}
            |> Repo.insert!()
    Batcher.handle_cast({:reviewed, patch.id, "rvrr"}, proj.id)
    state = GitHub.ServerMock.get_state()
    assert state == %{
             {{:installation, 91}, 14} => %{
               branches: %{},
               commits: %{},
               teams: %{
                 "my_org" => %{
                   "my_team" => %{}
                 }
               },
               pulls: %{
                 1 => %Pr{
                   number: 1,
                   title: "Test",
                   body: "Mess",
                   state: :open,
                   base_ref: "master",
                   head_sha: "00000001",
                   head_ref: "update",
                   base_repo_id: 14,
                   head_repo_id: 14,
                   merged: false
                 }
               },
               comments: %{
                 1 => [":-1: Rejected because of missing code owner approval"]},
               statuses: %{"Z" => %{"cn" => :ok}},
               files: %{"Z" => %{"bors.toml" =>
                 ~s"""
                 status = [ "ci" ]
                 pr_status = [ "cn" ]
                 use_codeowners = true
                 """},
                 "master" => %{".github/CODEOWNERS" =>
                   ~s"""
                   *.toml               @my_org/my_team
                   """},
               },
               reviews: %{1 => %{"APPROVED" => 0, "CHANGES_REQUESTED" => 0, "approvers" => []}},
             }}
    # When preflight checks reject a patch, no batch should be created!
    assert [] == Repo.all(Batch)
  end


>>>>>>> 208c6878
  test "rejects a patch with a requested changes", %{proj: proj} do
    GitHub.ServerMock.put_state(%{
      {{:installation, 91}, 14} => %{
        branches: %{},
        commits: %{},
        comments: %{1 => []},
        statuses: %{"Z" => %{"cn" => :ok}},
        reviews: %{1 => %{"APPROVED" => 0, "CHANGES_REQUESTED" => 1}},
        files: %{"Z" => %{"bors.toml" =>
          ~s/status = [ "ci" ]\nrequired_approvals = 0/}},
      }})
    patch = %Patch{
      project_id: proj.id,
      pr_xref: 1,
      commit: "Z",
      into_branch: "master"}
    |> Repo.insert!()
    Batcher.handle_cast({:reviewed, patch.id, "rvr"}, proj.id)
    state = GitHub.ServerMock.get_state()
    assert state == %{
      {{:installation, 91}, 14} => %{
        branches: %{},
        commits: %{},
        comments: %{
          1 => [":-1: Rejected by code reviews"]},
        statuses: %{"Z" => %{"cn" => :ok}},
        files: %{"Z" => %{"bors.toml" =>
                           ~s/status = [ "ci" ]\nrequired_approvals = 0/}},
        reviews: %{1 => %{"APPROVED" => 0, "CHANGES_REQUESTED" => 1}},
      }}
  end

  test "rejects an patch with a request for changes even if it also has approvals", %{proj: proj} do
    GitHub.ServerMock.put_state(%{
      {{:installation, 91}, 14} => %{
        branches: %{},
        commits: %{},
        comments: %{1 => []},
        statuses: %{"Z" => %{"cn" => :ok}},
        reviews: %{1 => %{"APPROVED" => 2, "CHANGES_REQUESTED" => 1}},
        files: %{"Z" => %{"bors.toml" =>
          ~s/status = [ "ci" ]\nrequired_approvals = 1/}},
      }})
    patch = %Patch{
      project_id: proj.id,
      pr_xref: 1,
      commit: "Z",
      into_branch: "master"}
    |> Repo.insert!()
    Batcher.handle_cast({:reviewed, patch.id, "rvr"}, proj.id)
    state = GitHub.ServerMock.get_state()
    assert state == %{
      {{:installation, 91}, 14} => %{
        branches: %{},
        commits: %{},
        comments: %{
          1 => [":-1: Rejected by code reviews"]},
        statuses: %{"Z" => %{"cn" => :ok}},
        files: %{"Z" => %{"bors.toml" =>
                           ~s/status = [ "ci" ]\nrequired_approvals = 1/}},
        reviews: %{1 => %{"APPROVED" => 2, "CHANGES_REQUESTED" => 1}},
      }}
  end

  test "accepts a patch with a requested changes turned off", %{proj: proj} do
    GitHub.ServerMock.put_state(%{
      {{:installation, 91}, 14} => %{
        branches: %{},
        commits: %{},
        comments: %{1 => []},
        statuses: %{"Z" => %{"cn" => :ok}},
        reviews: %{1 => %{"APPROVED" => 0, "CHANGES_REQUESTED" => 1}},
        files: %{"Z" => %{"bors.toml" =>
          ~s/status = [ "ci" ]\npr_status = [ "cn" ]/}},
      }})
    patch = %Patch{
              project_id: proj.id,
              pr_xref: 1,
              commit: "Z",
              into_branch: "master"}
            |> Repo.insert!()
    Batcher.handle_cast({:reviewed, patch.id, "rvr"}, proj.id)
    state = GitHub.ServerMock.get_state()
    assert state == %{
             {{:installation, 91}, 14} => %{
               branches: %{},
               commits: %{},
               comments: %{1 => []},
               statuses: %{"Z" => %{"bors" => :running, "cn" => :ok}},
               files: %{"Z" => %{"bors.toml" =>
                 ~s/status = [ "ci" ]\npr_status = [ "cn" ]/}},
               reviews: %{1 => %{"APPROVED" => 0, "CHANGES_REQUESTED" => 1}},
             }}
  end




  test "rejects a patch with too few approved reviews", %{proj: proj} do
    GitHub.ServerMock.put_state(%{
      {{:installation, 91}, 14} => %{
        branches: %{},
        commits: %{},
        comments: %{1 => []},
        statuses: %{"Z" => %{"cn" => :ok}},
        reviews: %{1 => %{"APPROVED" => 0, "CHANGES_REQUESTED" => 0}},
        files: %{"Z" => %{"bors.toml" =>
                           ~s"""
                             status = [ "ci" ]
                             pr_status = [ "cn" ]
                             required_approvals = 1
                             """}},
      }})
    patch = %Patch{
      project_id: proj.id,
      pr_xref: 1,
      commit: "Z",
      into_branch: "master"}
    |> Repo.insert!()
    Batcher.handle_cast({:reviewed, patch.id, "rvr"}, proj.id)
    state = GitHub.ServerMock.get_state()
    assert state == %{
      {{:installation, 91}, 14} => %{
        branches: %{},
        commits: %{},
        comments: %{
          1 => [":-1: Rejected by too few approved reviews"]},
        statuses: %{"Z" => %{"cn" => :ok}},
        files: %{"Z" => %{"bors.toml" =>
                           ~s"""
                             status = [ "ci" ]
                             pr_status = [ "cn" ]
                             required_approvals = 1
                             """}},
        reviews: %{1 => %{"APPROVED" => 0, "CHANGES_REQUESTED" => 0}},
      }}
    # When preflight checks reject a patch, no batch should be created!
    assert [] == Repo.all(Batch)
  end

  test "accepts a patch with approvals", %{proj: proj} do
    GitHub.ServerMock.put_state(%{
      {{:installation, 91}, 14} => %{
        branches: %{},
        commits: %{},
        comments: %{1 => []},
        statuses: %{"Z" => %{"cn" => :ok}},
        reviews: %{1 => %{"APPROVED" => 1, "CHANGES_REQUESTED" => 0}},
        files: %{"Z" => %{"bors.toml" =>
                           ~s"""
                             status = [ "ci" ]
                             pr_status = [ "cn" ]
                             required_approvals = 1
                             """}},
      }})
    patch = %Patch{
      project_id: proj.id,
      pr_xref: 1,
      commit: "Z",
      into_branch: "master"}
    |> Repo.insert!()
    Batcher.handle_cast({:reviewed, patch.id, "rvr"}, proj.id)
    state = GitHub.ServerMock.get_state()
    assert state == %{
      {{:installation, 91}, 14} => %{
        branches: %{},
        commits: %{},
        comments: %{
          1 => []},
        statuses: %{"Z" => %{"bors" => :running, "cn" => :ok}},
        files: %{"Z" => %{"bors.toml" =>
                           ~s"""
                             status = [ "ci" ]
                             pr_status = [ "cn" ]
                             required_approvals = 1
                             """}},
        reviews: %{1 => %{"APPROVED" => 1, "CHANGES_REQUESTED" => 0}},
      }}
  end

  test "missing bors.toml", %{proj: proj} do
    # Projects are created with a "waiting" state
    GitHub.ServerMock.put_state(%{
      {{:installation, 91}, 14} => %{
        branches: %{"master" => "ini", "staging" => "", "staging.tmp" => ""},
        commits: %{},
        comments: %{1 => []},
        statuses: %{},
        files: %{}
      }})
    patch = %Patch{
      project_id: proj.id,
      pr_xref: 1,
      commit: "N",
      into_branch: "master"}
    |> Repo.insert!()
    Batcher.handle_cast({:reviewed, patch.id, "rvr"}, proj.id)
    assert GitHub.ServerMock.get_state() == %{
      {{:installation, 91}, 14} => %{
        branches: %{"master" => "ini", "staging" => "", "staging.tmp" => ""},
        commits: %{},
        comments: %{1 => []},
        statuses: %{"N" => %{"bors" => :running}},
        files: %{}
      }}
    batch = Repo.get_by! Batch, project_id: proj.id
    assert batch.state == :waiting
    # Polling at the same time doesn't change that.
    Batcher.handle_info({:poll, :once}, proj.id)
    batch = Repo.get_by! Batch, project_id: proj.id
    assert batch.state == :waiting
    # Polling at a later time (yeah, I'm setting the clock back to do it)
    # kicks it off.
    batch
    |> Batch.changeset(%{last_polled: 0})
    |> Repo.update!()
    Batcher.handle_info({:poll, :once}, proj.id)
    batch = Repo.get_by! Batch, project_id: proj.id
    assert batch.state == :error
    assert GitHub.ServerMock.get_state() == %{
      {{:installation, 91}, 14} => %{
        branches: %{"master" => "ini",
          "staging" => ""},
        commits: %{
          "ini" => %{
            commit_message: "[ci skip][skip ci][skip netlify]",
            parents: ["ini"]}},
        comments: %{1 => ["# Configuration problem\nbors.toml: not found"]},
        statuses: %{"N" => %{"bors" => :error}},
        files: %{}
      }}
  end

  test "full runthrough (with zero patches)", %{proj: proj} do
    # Create a zero-patch batch in a "waiting" state
    # This isn't normally possible through the user interface,
    # but if the patch is canceled, but the report comment fails
    # this situation can emerged
    GitHub.ServerMock.put_state(%{
      {{:installation, 91}, 14} => %{
        branches: %{"master" => "ini", "staging" => "", "staging.tmp" => ""},
        commits: %{},
        comments: %{},
        statuses: %{"ini" => %{}},
        files: %{"staging.tmp" => %{
          "bors.toml" =>
            ~s"""
              status = [ "ci" ]
              [unstable]
              allow-empty-batches = true
            """}},
      }})
    %Batch{
      project_id: proj.id,
      commit: "ini",
      state: :waiting,
      last_polled: DateTime.to_unix(DateTime.utc_now(), :seconds),
      priority: 1,
      into_branch: "master"}
    |> Repo.insert!()
    # Polling at the same time doesn't change that.
    Batcher.handle_info({:poll, :once}, proj.id)
    batch = Repo.get_by! Batch, project_id: proj.id
    assert batch.state == :waiting
    # Polling at a later time (yeah, I'm setting the clock back to do it)
    # causes the zero-patch batch to cancel.
    batch
    |> Batch.changeset(%{last_polled: 0})
    |> Repo.update!()
    Batcher.handle_info({:poll, :once}, proj.id)
    batch = Repo.get_by! Batch, project_id: proj.id
    assert batch.state == :canceled
  end

  test "full runthrough (with polling fallback)", %{proj: proj} do
    # Projects are created with a "waiting" state
    GitHub.ServerMock.put_state(%{
      {{:installation, 91}, 14} => %{
        branches: %{"master" => "ini", "staging" => "", "staging.tmp" => ""},
        commits: %{},
        comments: %{1 => []},
        statuses: %{"iniN" => %{}},
        files: %{"staging.tmp" => %{"bors.toml" => ~s/status = [ "ci" ]/}},
        pr_commits: %{1 => [
          %GitHub.Commit{sha: "1234", author_name: "a", author_email: "e"},
        ]},
      }})
    patch = %Patch{
      project_id: proj.id,
      pr_xref: 1,
      commit: "N",
      into_branch: "master"}
    |> Repo.insert!()
    Batcher.handle_cast({:reviewed, patch.id, "rvr"}, proj.id)
    assert GitHub.ServerMock.get_state() == %{
      {{:installation, 91}, 14} => %{
        branches: %{"master" => "ini", "staging" => "", "staging.tmp" => ""},
        commits: %{},
        comments: %{1 => []},
        statuses: %{"iniN" => %{}, "N" => %{"bors" => :running}},
        files: %{"staging.tmp" => %{"bors.toml" => ~s/status = [ "ci" ]/}},
        pr_commits: %{1 => [
          %GitHub.Commit{sha: "1234", author_name: "a", author_email: "e"},
        ]},
      }}
    batch = Repo.get_by! Batch, project_id: proj.id
    assert batch.state == :waiting
    # Polling at the same time doesn't change that.
    Batcher.handle_info({:poll, :once}, proj.id)
    batch = Repo.get_by! Batch, project_id: proj.id
    assert batch.state == :waiting
    # Polling at a later time (yeah, I'm setting the clock back to do it)
    # kicks it off.
    batch
    |> Batch.changeset(%{last_polled: 0})
    |> Repo.update!()
    Batcher.handle_info({:poll, :once}, proj.id)
    batch = Repo.get_by! Batch, project_id: proj.id
    assert batch.state == :running
    assert GitHub.ServerMock.get_state() == %{
      {{:installation, 91}, 14} => %{
        branches: %{
          "master" => "ini",
          "staging" => "iniN"},
        commits: %{
          "ini" => %{commit_message: "[ci skip][skip ci][skip netlify]", parents: ["ini"]},
          "iniN" => %{
            commit_message: "Merge #1\n\n1:  r=rvr a=[unknown]\n\n\n" <>
              "\nCo-authored-by: a <e>\n",
            parents: ["ini", "N"]}},
        comments: %{1 => []},
        statuses: %{"iniN" => %{}, "N" => %{"bors" => :running}},
        files: %{"staging.tmp" => %{"bors.toml" => ~s/status = [ "ci" ]/}},
        pr_commits: %{1 => [
          %GitHub.Commit{sha: "1234", author_name: "a", author_email: "e"},
        ]},
      }}
    # Polling again should change nothing.
    Batcher.handle_info({:poll, :once}, proj.id)
    batch = Repo.get_by! Batch, project_id: proj.id
    assert batch.state == :running
    # Force-polling again should still change nothing.
    batch
    |> Batch.changeset(%{last_polled: 0})
    |> Repo.update!()
    Batcher.handle_info({:poll, :once}, proj.id)
    batch = Repo.get_by! Batch, project_id: proj.id
    assert batch.state == :running
    assert GitHub.ServerMock.get_state() == %{
      {{:installation, 91}, 14} => %{
        branches: %{
          "master" => "ini",
          "staging" => "iniN"},
        commits: %{
          "ini" => %{commit_message: "[ci skip][skip ci][skip netlify]", parents: ["ini"]},
          "iniN" => %{
            commit_message: "Merge #1\n\n1:  r=rvr a=[unknown]\n\n\n" <>
              "\nCo-authored-by: a <e>\n",
            parents: ["ini", "N"]}},
        comments: %{1 => []},
        statuses: %{"iniN" => %{}, "N" => %{"bors" => :running}},
        files: %{"staging.tmp" => %{"bors.toml" => ~s/status = [ "ci" ]/}},
        pr_commits: %{1 => [
          %GitHub.Commit{sha: "1234", author_name: "a", author_email: "e"},
        ]},
      }}
    # Mark the CI as having finished.
    # At this point, just running should still do nothing.
    GitHub.ServerMock.put_state(%{
      {{:installation, 91}, 14} => %{
        branches: %{
          "master" => "ini",
          "staging" => "iniN"},
        commits: %{
          "ini" => %{commit_message: "[ci skip][skip ci][skip netlify]", parents: ["ini"]},
          "iniN" => %{
            commit_message: "Merge #1\n\n1:  r=rvr a=[unknown]\n\n\n" <>
              "\nCo-authored-by: a <e>\n",
            parents: ["ini", "N"]}},
        comments: %{1 => []},
        statuses: %{
          "iniN" => %{"ci" => :ok},
          "N" => %{"bors" => :running}},
        files: %{"staging.tmp" => %{"bors.toml" => ~s/status = [ "ci" ]/}},
        pr_commits: %{1 => [
          %GitHub.Commit{sha: "1234", author_name: "a", author_email: "e"},
        ]},
      }})
    Batcher.handle_info({:poll, :once}, proj.id)
    batch = Repo.get_by! Batch, project_id: proj.id
    assert batch.state == :running
    assert GitHub.ServerMock.get_state() == %{
      {{:installation, 91}, 14} => %{
        branches: %{
          "master" => "ini",
          "staging" => "iniN"},
        commits: %{
          "ini" => %{commit_message: "[ci skip][skip ci][skip netlify]", parents: ["ini"]},
          "iniN" => %{
            commit_message: "Merge #1\n\n1:  r=rvr a=[unknown]\n\n\n" <>
              "\nCo-authored-by: a <e>\n",
            parents: ["ini", "N"]}},
        comments: %{1 => []},
        statuses: %{
          "iniN" => %{"ci" => :ok},
          "N" => %{"bors" => :running}},
        files: %{"staging.tmp" => %{"bors.toml" => ~s/status = [ "ci" ]/}},
        pr_commits: %{1 => [
          %GitHub.Commit{sha: "1234", author_name: "a", author_email: "e"},
        ]},
      }}
    # Finally, an actual poll should finish it.
    batch
    |> Batch.changeset(%{last_polled: 0})
    |> Repo.update!()
    Batcher.handle_info({:poll, :once}, proj.id)
    batch = Repo.get_by! Batch, project_id: proj.id
    assert batch.state == :ok
    assert GitHub.ServerMock.get_state() == %{
      {{:installation, 91}, 14} => %{
        branches: %{
          "master" => "iniN",
          "staging" => "iniN"},
        commits: %{
          "ini" => %{commit_message: "[ci skip][skip ci][skip netlify]", parents: ["ini"]},
          "iniN" => %{
            commit_message: "Merge #1\n\n1:  r=rvr a=[unknown]\n\n\n" <>
              "\nCo-authored-by: a <e>\n",
            parents: ["ini", "N"]}},
        comments: %{1 => ["# Build succeeded\n  * ci"]},
        statuses: %{
          "iniN" => %{"bors" => :ok, "ci" => :ok},
          "N" => %{"bors" => :ok}},
        files: %{"staging.tmp" => %{"bors.toml" => ~s/status = [ "ci" ]/}},
        pr_commits: %{1 => [
          %GitHub.Commit{sha: "1234", author_name: "a", author_email: "e"},
        ]},
      }}
  end

  test "full runthrough (with wildcard)", %{proj: proj} do
    # Projects are created with a "waiting" state
    GitHub.ServerMock.put_state(%{
      {{:installation, 91}, 14} => %{
        branches: %{"master" => "ini", "staging" => "", "staging.tmp" => ""},
        commits: %{},
        comments: %{1 => []},
        statuses: %{"iniN" => %{}},
        files: %{"staging.tmp" => %{"bors.toml" => ~s/status = [ "c%" ]/}},
        pr_commits: %{1 => [
                        %GitHub.Commit{sha: "1234", author_name: "a", author_email: "e"},
        ]},
      }})
    patch = %Patch{
              project_id: proj.id,
              pr_xref: 1,
              commit: "N",
              into_branch: "master"}
            |> Repo.insert!()
    Batcher.handle_cast({:reviewed, patch.id, "rvr"}, proj.id)
    assert GitHub.ServerMock.get_state() == %{
             {{:installation, 91}, 14} => %{
               branches: %{"master" => "ini", "staging" => "", "staging.tmp" => ""},
               commits: %{},
               comments: %{1 => []},
               statuses: %{"iniN" => %{}, "N" => %{"bors" => :running}},
               files: %{"staging.tmp" => %{"bors.toml" => ~s/status = [ "c%" ]/}},
               pr_commits: %{1 => [
                               %GitHub.Commit{sha: "1234", author_name: "a", author_email: "e"},
               ]},
             }}
    batch = Repo.get_by! Batch, project_id: proj.id
    assert batch.state == :waiting
    # Polling at the same time doesn't change that.
    Batcher.handle_info({:poll, :once}, proj.id)
    batch = Repo.get_by! Batch, project_id: proj.id
    assert batch.state == :waiting
    # Polling at a later time (yeah, I'm setting the clock back to do it)
    # kicks it off.
    batch
    |> Batch.changeset(%{last_polled: 0})
    |> Repo.update!()
    Batcher.handle_info({:poll, :once}, proj.id)
    batch = Repo.get_by! Batch, project_id: proj.id
    assert batch.state == :running
    assert GitHub.ServerMock.get_state() == %{
             {{:installation, 91}, 14} => %{
               branches: %{
                 "master" => "ini",
                 "staging" => "iniN"},
               commits: %{
                 "ini" => %{commit_message: "[ci skip][skip ci][skip netlify]", parents: ["ini"]},
                 "iniN" => %{
                   commit_message: "Merge #1\n\n1:  r=rvr a=[unknown]\n\n\n" <>
                                   "\nCo-authored-by: a <e>\n",
                   parents: ["ini", "N"]}},
               comments: %{1 => []},
               statuses: %{"iniN" => %{}, "N" => %{"bors" => :running}},
               files: %{"staging.tmp" => %{"bors.toml" => ~s/status = [ "c%" ]/}},
               pr_commits: %{1 => [
                               %GitHub.Commit{sha: "1234", author_name: "a", author_email: "e"},
               ]},
             }}
    # Polling again should change nothing.
    Batcher.handle_info({:poll, :once}, proj.id)
    batch = Repo.get_by! Batch, project_id: proj.id
    assert batch.state == :running
    # Force-polling again should still change nothing.
    batch
    |> Batch.changeset(%{last_polled: 0})
    |> Repo.update!()
    Batcher.handle_info({:poll, :once}, proj.id)
    batch = Repo.get_by! Batch, project_id: proj.id
    assert batch.state == :running
    assert GitHub.ServerMock.get_state() == %{
             {{:installation, 91}, 14} => %{
               branches: %{
                 "master" => "ini",
                 "staging" => "iniN"},
               commits: %{
                 "ini" => %{commit_message: "[ci skip][skip ci][skip netlify]", parents: ["ini"]},
                 "iniN" => %{
                   commit_message: "Merge #1\n\n1:  r=rvr a=[unknown]\n\n\n" <>
                                   "\nCo-authored-by: a <e>\n",
                   parents: ["ini", "N"]}},
               comments: %{1 => []},
               statuses: %{"iniN" => %{}, "N" => %{"bors" => :running}},
               files: %{"staging.tmp" => %{"bors.toml" => ~s/status = [ "c%" ]/}},
               pr_commits: %{1 => [
                               %GitHub.Commit{sha: "1234", author_name: "a", author_email: "e"},
               ]},
             }}
    # Mark the CI as having finished.
    # At this point, just running should still do nothing.
    GitHub.ServerMock.put_state(%{
      {{:installation, 91}, 14} => %{
        branches: %{
          "master" => "ini",
          "staging" => "iniN"},
        commits: %{
          "ini" => %{commit_message: "[ci skip][skip ci][skip netlify]", parents: ["ini"]},
          "iniN" => %{
            commit_message: "Merge #1\n\n1:  r=rvr a=[unknown]\n\n\n" <>
                            "\nCo-authored-by: a <e>\n",
            parents: ["ini", "N"]}},
        comments: %{1 => []},
        statuses: %{
          "iniN" => %{"ci" => :ok},
          "N" => %{"bors" => :running}},
        files: %{"staging.tmp" => %{"bors.toml" => ~s/status = [ "c%" ]/}},
        pr_commits: %{1 => [
                        %GitHub.Commit{sha: "1234", author_name: "a", author_email: "e"},
        ]},
      }})
    Batcher.handle_info({:poll, :once}, proj.id)
    batch = Repo.get_by! Batch, project_id: proj.id
    assert batch.state == :running
    assert GitHub.ServerMock.get_state() == %{
             {{:installation, 91}, 14} => %{
               branches: %{
                 "master" => "ini",
                 "staging" => "iniN"},
               commits: %{
                 "ini" => %{commit_message: "[ci skip][skip ci][skip netlify]", parents: ["ini"]},
                 "iniN" => %{
                   commit_message: "Merge #1\n\n1:  r=rvr a=[unknown]\n\n\n" <>
                                   "\nCo-authored-by: a <e>\n",
                   parents: ["ini", "N"]}},
               comments: %{1 => []},
               statuses: %{
                 "iniN" => %{"ci" => :ok},
                 "N" => %{"bors" => :running}},
               files: %{"staging.tmp" => %{"bors.toml" => ~s/status = [ "c%" ]/}},
               pr_commits: %{1 => [
                               %GitHub.Commit{sha: "1234", author_name: "a", author_email: "e"},
               ]},
             }}
    # Finally, an actual poll should finish it.
    batch
    |> Batch.changeset(%{last_polled: 0})
    |> Repo.update!()
    Batcher.handle_info({:poll, :once}, proj.id)
    batch = Repo.get_by! Batch, project_id: proj.id
    assert batch.state == :ok
    assert GitHub.ServerMock.get_state() == %{
             {{:installation, 91}, 14} => %{
               branches: %{
                 "master" => "iniN",
                 "staging" => "iniN"},
               commits: %{
                 "ini" => %{commit_message: "[ci skip][skip ci][skip netlify]", parents: ["ini"]},
                 "iniN" => %{
                   commit_message: "Merge #1\n\n1:  r=rvr a=[unknown]\n\n\n" <>
                                   "\nCo-authored-by: a <e>\n",
                   parents: ["ini", "N"]}},
               comments: %{1 => ["# Build succeeded\n  * ci"]},
               statuses: %{
                 "iniN" => %{"bors" => :ok, "ci" => :ok},
                 "N" => %{"bors" => :ok}},
               files: %{"staging.tmp" => %{"bors.toml" => ~s/status = [ "c%" ]/}},
               pr_commits: %{1 => [
                               %GitHub.Commit{sha: "1234", author_name: "a", author_email: "e"},
               ]},
             }}
  end

  test "merge conflict", %{proj: proj} do
    # Projects are created with a "waiting" state
    GitHub.ServerMock.put_state(%{
      {{:installation, 91}, 14} => %{
        branches: %{"master" => "ini", "staging" => "", "staging.tmp" => ""},
        commits: %{},
        comments: %{1 => []},
        statuses: %{"iniN" => %{}},
        files: %{"staging.tmp" => %{"bors.toml" => ~s/status = [ "ci" ]/}},
        pr_commits: %{1 => [
          %GitHub.Commit{sha: "1234", author_name: "a", author_email: "e"},
        ]},
      },
      :merge_conflict => 0,
    })
    patch = %Patch{
      project_id: proj.id,
      pr_xref: 1,
      commit: "N",
      into_branch: "master"}
    |> Repo.insert!()
    Batcher.handle_cast({:reviewed, patch.id, "rvr"}, proj.id)
    batch = Repo.get_by! Batch, project_id: proj.id
    assert batch.state == :waiting
    # Polling at the same time doesn't change that.
    Batcher.handle_info({:poll, :once}, proj.id)
    batch = Repo.get_by! Batch, project_id: proj.id
    assert batch.state == :waiting
    # Polling at a later time (yeah, I'm setting the clock back to do it)
    # kicks it off.
    batch
    |> Batch.changeset(%{last_polled: 0})
    |> Repo.update!()
    Batcher.handle_info({:poll, :once}, proj.id)
    batch = Repo.get_by! Batch, project_id: proj.id
    assert batch.state == :error
    assert GitHub.ServerMock.get_state() == %{
      {{:installation, 91}, 14} => %{
        branches: %{"master" => "ini", "staging" => ""},
        commits: %{
          "ini" => %{commit_message: "[ci skip][skip ci][skip netlify]", parents: ["ini"]}},
        comments: %{1 => ["# Merge conflict"]},
        statuses: %{"N" => %{"bors" => :error}, "iniN" => %{}},
        files: %{"staging.tmp" => %{"bors.toml" => ~s/status = [ "ci" ]/}},
        pr_commits: %{1 => [
          %GitHub.Commit{sha: "1234", author_name: "a", author_email: "e"},
        ]},
      },
      :merge_conflict => 0,
    }
  end

  test "full runthrough and continue", %{proj: proj} do
    # Projects are created with a "waiting" state
    GitHub.ServerMock.put_state(%{
      {{:installation, 91}, 14} => %{
        branches: %{"master" => "ini", "staging" => "", "staging.tmp" => ""},
        commits: %{},
        comments: %{1 => [], 2 => []},
        statuses: %{},
        files: %{"staging.tmp" => %{"bors.toml" => ~s/status = [ "ci" ]/}},
        pr_commits: %{
          1 => [
            %GitHub.Commit{sha: "1234", author_name: "a", author_email: "e"}],
          2 => [
            %GitHub.Commit{sha: "5678", author_name: "b", author_email: "f"}]},
      }})
    patch = %Patch{
      project_id: proj.id,
      pr_xref: 1,
      commit: "N",
      into_branch: "master"}
    |> Repo.insert!()
    patch2 = %Patch{
      project_id: proj.id,
      pr_xref: 2,
      commit: "O",
      into_branch: "master"}
    |> Repo.insert!()
    Batcher.handle_cast({:reviewed, patch.id, "rvr"}, proj.id)
    assert GitHub.ServerMock.get_state() == %{
      {{:installation, 91}, 14} => %{
        branches: %{"master" => "ini", "staging" => "", "staging.tmp" => ""},
        commits: %{},
        comments: %{1 => [], 2 => []},
        statuses: %{"N" => %{"bors" => :running}},
        files: %{"staging.tmp" => %{"bors.toml" => ~s/status = [ "ci" ]/}},
        pr_commits: %{
          1 => [
            %GitHub.Commit{sha: "1234", author_name: "a", author_email: "e"}],
          2 => [
            %GitHub.Commit{sha: "5678", author_name: "b", author_email: "f"}]},
      }}
    batch = Repo.get_by! Batch, project_id: proj.id
    assert batch.state == :waiting
    # Polling at a later time (yeah, I'm setting the clock back to do it)
    # kicks it off.
    batch
    |> Batch.changeset(%{last_polled: 0})
    |> Repo.update!()
    Batcher.handle_info({:poll, :once}, proj.id)
    batch = Repo.get_by! Batch, project_id: proj.id
    assert batch.state == :running
    assert GitHub.ServerMock.get_state() == %{
      {{:installation, 91}, 14} => %{
        branches: %{
          "master" => "ini",
          "staging" => "iniN"},
        commits: %{
          "ini" => %{commit_message: "[ci skip][skip ci][skip netlify]", parents: ["ini"]},
          "iniN" => %{
            commit_message: "Merge #1\n\n1:  r=rvr a=[unknown]\n\n\n" <>
              "\nCo-authored-by: a <e>\n",
            parents: ["ini", "N"]}},
        comments: %{1 => [], 2 => []},
        statuses: %{"N" => %{"bors" => :running}},
        files: %{"staging.tmp" => %{"bors.toml" => ~s/status = [ "ci" ]/}},
        pr_commits: %{
          1 => [
            %GitHub.Commit{sha: "1234", author_name: "a", author_email: "e"}],
          2 => [
            %GitHub.Commit{sha: "5678", author_name: "b", author_email: "f"}]},
      }}
    # Submit the second one.
    Batcher.handle_cast({:reviewed, patch2.id, "rvr"}, proj.id)
    assert GitHub.ServerMock.get_state() == %{
      {{:installation, 91}, 14} => %{
        branches: %{
          "master" => "ini",
          "staging" => "iniN"},
        commits: %{
          "ini" => %{commit_message: "[ci skip][skip ci][skip netlify]", parents: ["ini"]},
          "iniN" => %{
            commit_message: "Merge #1\n\n1:  r=rvr a=[unknown]\n\n\n" <>
              "\nCo-authored-by: a <e>\n",
            parents: ["ini", "N"]}},
        comments: %{1 => [], 2 => []},
        statuses: %{
          "N" => %{"bors" => :running},
          "O" => %{"bors" => :running}},
        files: %{"staging.tmp" => %{"bors.toml" => ~s/status = [ "ci" ]/}},
        pr_commits: %{
          1 => [
            %GitHub.Commit{sha: "1234", author_name: "a", author_email: "e"}],
          2 => [
            %GitHub.Commit{sha: "5678", author_name: "b", author_email: "f"}]},
      }}
    # Push the second one's timer, so it'll start now.
    {batch, batch2} = case Repo.all(Batch) do
      [batch1, batch2] ->
        if batch1.id == batch.id do
          {batch1, batch2}
        else
          {batch2, batch1}
        end
    end
    batch2
    |> Batch.changeset(%{last_polled: 0})
    |> Repo.update!()
    # Finally, finish it.
    Batcher.do_handle_cast({:status, {"iniN", "ci", :ok, nil}}, proj.id)
    batch = Repo.get! Batch, batch.id
    assert batch.state == :ok
    assert GitHub.ServerMock.get_state() == %{
      {{:installation, 91}, 14} => %{
        branches: %{
          "master" => "iniN",
          "staging" => "iniNO"},
        commits: %{
          "ini" => %{commit_message: "[ci skip][skip ci][skip netlify]", parents: ["ini"]},
          "iniN" => %{commit_message: "[ci skip][skip ci][skip netlify]", parents: ["iniN"]},
          "iniNO" => %{
            commit_message: "Merge #2\n\n2:  r=rvr a=[unknown]\n\n\n" <>
              "\nCo-authored-by: b <f>\n",
            parents: ["iniN", "O"]}},
        comments: %{1 => ["# Build succeeded\n  * ci"], 2 => []},
        statuses: %{
          "iniN" => %{"bors" => :ok},
          "N" => %{"bors" => :ok},
          "O" => %{"bors" => :running}},
        files: %{"staging.tmp" => %{"bors.toml" => ~s/status = [ "ci" ]/}},
        pr_commits: %{
          1 => [
            %GitHub.Commit{sha: "1234", author_name: "a", author_email: "e"}],
          2 => [
            %GitHub.Commit{sha: "5678", author_name: "b", author_email: "f"}]},
      }}
  end

  test "full runthrough with priority putting one on hold", %{proj: proj} do
    # Projects are created with a "waiting" state
    GitHub.ServerMock.put_state(%{
      {{:installation, 91}, 14} => %{
        branches: %{"master" => "ini", "staging" => "", "staging.tmp" => ""},
        commits: %{},
        comments: %{1 => [], 2 => []},
        statuses: %{},
        files: %{"staging.tmp" => %{"bors.toml" => ~s/status = [ "ci" ]/}},
        pr_commits: %{
          1 => [
            %GitHub.Commit{sha: "1234", author_name: "a", author_email: "e"}],
          2 => [
            %GitHub.Commit{sha: "5678", author_name: "b", author_email: "f"}]},
      }})
    patch = %Patch{
      project_id: proj.id,
      pr_xref: 1,
      commit: "N",
      into_branch: "master"}
    |> Repo.insert!()
    patch2 = %Patch{
      project_id: proj.id,
      pr_xref: 2,
      commit: "O",
      into_branch: "master"}
    |> Repo.insert!()
    Batcher.handle_cast({:reviewed, patch.id, "rvr"}, proj.id)
    assert GitHub.ServerMock.get_state() == %{
      {{:installation, 91}, 14} => %{
        branches: %{"master" => "ini", "staging" => "", "staging.tmp" => ""},
        commits: %{},
        comments: %{1 => [], 2 => []},
        statuses: %{"N" => %{"bors" => :running}},
        files: %{"staging.tmp" => %{"bors.toml" => ~s/status = [ "ci" ]/}},
        pr_commits: %{
          1 => [
            %GitHub.Commit{sha: "1234", author_name: "a", author_email: "e"}],
          2 => [
            %GitHub.Commit{sha: "5678", author_name: "b", author_email: "f"}]},
      }}
    batch = Repo.get_by! Batch, project_id: proj.id
    assert batch.state == :waiting
    # Polling at a later time (yeah, I'm setting the clock back to do it)
    # kicks it off.
    batch
    |> Batch.changeset(%{last_polled: 0})
    |> Repo.update!()
    Batcher.handle_info({:poll, :once}, proj.id)
    batch = Repo.get_by! Batch, project_id: proj.id
    assert batch.state == :running
    assert GitHub.ServerMock.get_state() == %{
      {{:installation, 91}, 14} => %{
        branches: %{
          "master" => "ini",
          "staging" => "iniN"},
        commits: %{
          "ini" => %{commit_message: "[ci skip][skip ci][skip netlify]", parents: ["ini"]},
          "iniN" => %{
            commit_message: "Merge #1\n\n1:  r=rvr a=[unknown]\n\n\n" <>
              "\nCo-authored-by: a <e>\n",
            parents: ["ini", "N"]}},
        comments: %{1 => [], 2 => []},
        statuses: %{"N" => %{"bors" => :running}},
        files: %{"staging.tmp" => %{"bors.toml" => ~s/status = [ "ci" ]/}},
        pr_commits: %{
          1 => [
            %GitHub.Commit{sha: "1234", author_name: "a", author_email: "e"}],
          2 => [
            %GitHub.Commit{sha: "5678", author_name: "b", author_email: "f"}]},
      }}
    # Submit the second one, with a higher priority.
    Batcher.handle_call({:set_priority, patch2.id, 10}, nil, proj.id)
    Batcher.handle_cast({:reviewed, patch2.id, "rvr"}, proj.id)
    # Push the second one's timer, so it'll start now.
    {batch, batch2} = case Repo.all(Batch) do
      [batch1, batch2] ->
        if batch1.id == batch.id do
          {batch1, batch2}
        else
          {batch2, batch1}
        end
    end
    batch2
    |> Batch.changeset(%{last_polled: 0})
    |> Repo.update!()
    Batcher.handle_info({:poll, :once}, proj.id)
    # The second one should now be the one running,
    # with the first one pushed back to the backlog.
    assert GitHub.ServerMock.get_state() == %{
      {{:installation, 91}, 14} => %{
        branches: %{
          "master" => "ini",
          "staging" => "iniO"},
        commits: %{
          "ini" => %{commit_message: "[ci skip][skip ci][skip netlify]", parents: ["ini"]},
          "iniN" => %{
            commit_message: "Merge #1\n\n1:  r=rvr a=[unknown]\n\n\n" <>
              "\nCo-authored-by: a <e>\n",
            parents: ["ini", "N"]},
          "iniO" => %{
            commit_message: "Merge #2\n\n2:  r=rvr a=[unknown]\n\n\n" <>
              "\nCo-authored-by: b <f>\n",
            parents: ["ini", "O"]}},
        comments: %{1 => [], 2 => []},
        statuses: %{
          "iniN" => %{"bors" => :running},
          "N" => %{"bors" => :running},
          "O" => %{"bors" => :running}},
        files: %{"staging.tmp" => %{"bors.toml" => ~s/status = [ "ci" ]/}},
        pr_commits: %{
          1 => [
            %GitHub.Commit{sha: "1234", author_name: "a", author_email: "e"}],
          2 => [
            %GitHub.Commit{sha: "5678", author_name: "b", author_email: "f"}]},
      }}
    # Finally, finish the higher-priority, second batch.
    Batcher.do_handle_cast({:status, {"iniO", "ci", :ok, nil}}, proj.id)
    batch2 = Repo.get! Batch, batch2.id
    assert batch2.state == :ok
    assert GitHub.ServerMock.get_state() == %{
      {{:installation, 91}, 14} => %{
        branches: %{
          "master" => "iniO",
          "staging" => "iniO"},
        commits: %{
          "ini" => %{commit_message: "[ci skip][skip ci][skip netlify]", parents: ["ini"]},
          "iniN" => %{
            commit_message: "Merge #1\n\n1:  r=rvr a=[unknown]\n\n\n" <>
              "\nCo-authored-by: a <e>\n",
            parents: ["ini", "N"]},
          "iniO" => %{
            commit_message: "Merge #2\n\n2:  r=rvr a=[unknown]\n\n\n" <>
              "\nCo-authored-by: b <f>\n",
            parents: ["ini", "O"]}},
        comments: %{2 => ["# Build succeeded\n  * ci"], 1 => []},
        statuses: %{
          "iniN" => %{"bors" => :running},
          "iniO" => %{"bors" => :ok},
          "O" => %{"bors" => :ok},
          "N" => %{"bors" => :running}},
        files: %{"staging.tmp" => %{"bors.toml" => ~s/status = [ "ci" ]/}},
        pr_commits: %{
          1 => [
            %GitHub.Commit{sha: "1234", author_name: "a", author_email: "e"}],
          2 => [
            %GitHub.Commit{sha: "5678", author_name: "b", author_email: "f"}]},
      }}
    # Poll again, so that the first, lower-priority batch is started again.
    batch2
    |> Batch.changeset(%{last_polled: 0})
    |> Repo.update!()
    batch
    |> Batch.changeset(%{last_polled: 0})
    |> Repo.update!()
    Batcher.handle_info({:poll, :once}, proj.id)
    assert GitHub.ServerMock.get_state() == %{
      {{:installation, 91}, 14} => %{
        branches: %{
          "master" => "iniO",
          "staging" => "iniON"},
        commits: %{
          "ini" => %{commit_message: "[ci skip][skip ci][skip netlify]", parents: ["ini"]},
          "iniN" => %{
            commit_message: "Merge #1\n\n1:  r=rvr a=[unknown]\n\n\n" <>
              "\nCo-authored-by: a <e>\n",
            parents: ["ini", "N"]},
          "iniO" => %{commit_message: "[ci skip][skip ci][skip netlify]", parents: ["iniO"]},
          "iniON" => %{
            commit_message: "Merge #1\n\n1:  r=rvr a=[unknown]\n\n\n" <>
              "\nCo-authored-by: a <e>\n",
            parents: ["iniO", "N"]}},
        comments: %{2 => ["# Build succeeded\n  * ci"], 1 => []},
        statuses: %{
          "iniN" => %{"bors" => :running},
          "iniO" => %{"bors" => :ok},
          "O" => %{"bors" => :ok},
          "N" => %{"bors" => :running}},
        files: %{"staging.tmp" => %{"bors.toml" => ~s/status = [ "ci" ]/}},
        pr_commits: %{
          1 => [
            %GitHub.Commit{sha: "1234", author_name: "a", author_email: "e"}],
          2 => [
            %GitHub.Commit{sha: "5678", author_name: "b", author_email: "f"}]},
      }}
    # Finish the first one, since the higher-priority item is past it now
    Batcher.do_handle_cast({:status, {"iniON", "ci", :ok, nil}}, proj.id)
    batch = Repo.get! Batch, batch.id
    assert batch.state == :ok
    assert GitHub.ServerMock.get_state() == %{
      {{:installation, 91}, 14} => %{
        branches: %{
          "master" => "iniON",
          "staging" => "iniON"},
        commits: %{
          "ini" => %{commit_message: "[ci skip][skip ci][skip netlify]", parents: ["ini"]},
          "iniN" => %{
            commit_message: "Merge #1\n\n1:  r=rvr a=[unknown]\n\n\n" <>
              "\nCo-authored-by: a <e>\n",
            parents: ["ini", "N"]},
          "iniO" => %{commit_message: "[ci skip][skip ci][skip netlify]", parents: ["iniO"]},
          "iniON" => %{
            commit_message: "Merge #1\n\n1:  r=rvr a=[unknown]\n\n\n" <>
              "\nCo-authored-by: a <e>\n",
            parents: ["iniO", "N"]}},
        comments: %{
          2 => ["# Build succeeded\n  * ci"],
          1 => ["# Build succeeded\n  * ci"]},
        statuses: %{
          "iniN" => %{"bors" => :running},
          "iniON" => %{"bors" => :ok},
          "iniO" => %{"bors" => :ok},
          "O" => %{"bors" => :ok},
          "N" => %{"bors" => :ok}},
        files: %{"staging.tmp" => %{"bors.toml" => ~s/status = [ "ci" ]/}},
        pr_commits: %{
          1 => [
            %GitHub.Commit{sha: "1234", author_name: "a", author_email: "e"}],
          2 => [
            %GitHub.Commit{sha: "5678", author_name: "b", author_email: "f"}]},
      }}
  end

  test "full runthrough with test failure", %{proj: proj} do
    # Projects are created with a "waiting" state
    GitHub.ServerMock.put_state(%{
      {{:installation, 91}, 14} => %{
        branches: %{"master" => "ini", "staging" => "", "staging.tmp" => ""},
        commits: %{},
        comments: %{1 => [], 2 => []},
        statuses: %{},
        files: %{"staging.tmp" => %{"bors.toml" => ~s/status = [ "ci" ]/}},
        pr_commits: %{
          1 => [
            %GitHub.Commit{sha: "1234", author_name: "a", author_email: "e"}],
          2 => [
            %GitHub.Commit{sha: "5678", author_name: "b", author_email: "f"}]},
      }})
    patch = %Patch{
      project_id: proj.id,
      pr_xref: 1,
      commit: "N",
      into_branch: "master"}
    |> Repo.insert!()
    patch2 = %Patch{
      project_id: proj.id,
      pr_xref: 2,
      commit: "O",
      into_branch: "master"}
    |> Repo.insert!()
    Batcher.handle_cast({:reviewed, patch.id, "rvr"}, proj.id)
    Batcher.handle_cast({:reviewed, patch2.id, "rvr"}, proj.id)
    assert GitHub.ServerMock.get_state() == %{
      {{:installation, 91}, 14} => %{
        branches: %{"master" => "ini", "staging" => "", "staging.tmp" => ""},
        commits: %{},
        comments: %{1 => [], 2 => []},
        statuses: %{"N" => %{"bors" => :running}, "O" => %{"bors" => :running}},
        files: %{"staging.tmp" => %{"bors.toml" => ~s/status = [ "ci" ]/}},
        pr_commits: %{
          1 => [
            %GitHub.Commit{sha: "1234", author_name: "a", author_email: "e"}],
          2 => [
            %GitHub.Commit{sha: "5678", author_name: "b", author_email: "f"}]},
      }}
    batch = Repo.get_by! Batch, project_id: proj.id
    assert batch.state == :waiting
    # Polling at a later time (yeah, I'm setting the clock back to do it)
    # kicks it off.
    batch
    |> Batch.changeset(%{last_polled: 0})
    |> Repo.update!()
    Batcher.handle_info({:poll, :once}, proj.id)
    batch = Repo.get_by! Batch, project_id: proj.id
    assert batch.state == :running
    assert GitHub.ServerMock.get_state() == %{
      {{:installation, 91}, 14} => %{
        branches: %{
          "master" => "ini",
          "staging" => "iniNO"},
        commits: %{
          "ini" => %{commit_message: "[ci skip][skip ci][skip netlify]", parents: ["ini"]},
          "iniNO" => %{
            commit_message: "Merge #1 #2\n\n1:  r=rvr a=[unknown]\n\n\n" <>
              "\n2:  r=rvr a=[unknown]\n\n\n" <>
              "\nCo-authored-by: a <e>\nCo-authored-by: b <f>\n",
            parents: ["ini", "N", "O"]}},
        comments: %{1 => [], 2 => []},
        statuses: %{"N" => %{"bors" => :running}, "O" => %{"bors" => :running}},
        files: %{"staging.tmp" => %{"bors.toml" => ~s/status = [ "ci" ]/}},
        pr_commits: %{
          1 => [
            %GitHub.Commit{sha: "1234", author_name: "a", author_email: "e"}],
          2 => [
            %GitHub.Commit{sha: "5678", author_name: "b", author_email: "f"}]},
      }}
    # Tell the batcher that the test suite failed.
    # It should send out an error, and start retrying.
    Batcher.do_handle_cast({:status, {"iniNO", "ci", :error, nil}}, proj.id)
    batch = Repo.get! Batch, batch.id
    assert batch.state == :error
    assert GitHub.ServerMock.get_state() == %{
      {{:installation, 91}, 14} => %{
        branches: %{
          "master" => "ini",
          "staging" => "iniNO"},
        commits: %{
          "ini" => %{commit_message: "[ci skip][skip ci][skip netlify]", parents: ["ini"]},
          "iniNO" => %{
            commit_message: "Merge #1 #2\n\n1:  r=rvr a=[unknown]\n\n\n" <>
              "\n2:  r=rvr a=[unknown]\n\n\n" <>
              "\nCo-authored-by: a <e>\nCo-authored-by: b <f>\n",
            parents: ["ini", "N", "O"]}},
        comments: %{
          1 => ["# Build failed (retrying...)\n  * ci"],
          2 => ["# Build failed (retrying...)\n  * ci"]},
        statuses: %{
          "iniNO" => %{"bors" => :error},
          "N" => %{"bors" => :error},
          "O" => %{"bors" => :error}},
        files: %{"staging.tmp" => %{"bors.toml" => ~s/status = [ "ci" ]/}},
        pr_commits: %{
          1 => [
            %GitHub.Commit{sha: "1234", author_name: "a", author_email: "e"}],
          2 => [
            %GitHub.Commit{sha: "5678", author_name: "b", author_email: "f"}]},
      }}
    # Kick off the new, replacement batch.
    [batch_lo, batch_hi] = ordered_batches(proj)

    batch_lo
    |> Batch.changeset(%{last_polled: 0})
    |> Repo.update!()
    Batcher.handle_info({:poll, :once}, proj.id)
    batch_lo = Repo.get_by! Batch, id: batch_lo.id
    assert batch_lo.state == :running
    assert GitHub.ServerMock.get_state() == %{
      {{:installation, 91}, 14} => %{
        branches: %{
          "master" => "ini",
          "staging" => "iniN"},
        commits: %{
          "ini" => %{commit_message: "[ci skip][skip ci][skip netlify]", parents: ["ini"]},
          "iniNO" => %{
            commit_message: "Merge #1 #2\n\n1:  r=rvr a=[unknown]\n\n\n" <>
              "\n2:  r=rvr a=[unknown]\n\n\n" <>
              "\nCo-authored-by: a <e>\nCo-authored-by: b <f>\n",
            parents: ["ini", "N", "O"]},
          "iniN" => %{
            commit_message: "Merge #1\n\n1:  r=rvr a=[unknown]\n\n\n" <>
              "\nCo-authored-by: a <e>\n",
            parents: ["ini", "N"]}},
        comments: %{
          1 => ["# Build failed (retrying...)\n  * ci"],
          2 => ["# Build failed (retrying...)\n  * ci"]},
        statuses: %{
          "iniNO" => %{"bors" => :error},
          "N" => %{"bors" => :running},
          "O" => %{"bors" => :error}},
        files: %{"staging.tmp" => %{"bors.toml" => ~s/status = [ "ci" ]/}},
        pr_commits: %{
          1 => [
            %GitHub.Commit{sha: "1234", author_name: "a", author_email: "e"}],
          2 => [
            %GitHub.Commit{sha: "5678", author_name: "b", author_email: "f"}]},
      }}
    # Tell the batcher that the test suite failed.
    # It should out an error, and not retry
    # (because the batch has one item in it).
    Batcher.do_handle_cast({:status, {"iniN", "ci", :error, nil}}, proj.id)
    batch_lo = Repo.get! Batch, batch_lo.id
    assert batch_lo.state == :error
    assert GitHub.ServerMock.get_state() == %{
      {{:installation, 91}, 14} => %{
        branches: %{
          "master" => "ini",
          "staging" => "iniN"},
        commits: %{
          "ini" => %{commit_message: "[ci skip][skip ci][skip netlify]", parents: ["ini"]},
          "iniNO" => %{
            commit_message: "Merge #1 #2\n\n1:  r=rvr a=[unknown]\n\n\n" <>
              "\n2:  r=rvr a=[unknown]\n\n\n" <>
              "\nCo-authored-by: a <e>\nCo-authored-by: b <f>\n",
            parents: ["ini", "N", "O"]},
          "iniN" => %{
            commit_message: "Merge #1\n\n1:  r=rvr a=[unknown]\n\n\n" <>
              "\nCo-authored-by: a <e>\n",
            parents: ["ini", "N"]}},
        comments: %{
          1 => [
            "# Build failed\n  * ci",
            "# Build failed (retrying...)\n  * ci"],
          2 => ["# Build failed (retrying...)\n  * ci"]},
        statuses: %{
          "iniNO" => %{"bors" => :error},
          "iniN" => %{"bors" => :error},
          "N" => %{"bors" => :error},
          "O" => %{"bors" => :error}},
        files: %{"staging.tmp" => %{"bors.toml" => ~s/status = [ "ci" ]/}},
        pr_commits: %{
          1 => [
            %GitHub.Commit{sha: "1234", author_name: "a", author_email: "e"}],
          2 => [
            %GitHub.Commit{sha: "5678", author_name: "b", author_email: "f"}]},
      }}
    # Kick off the other replacement batch.
    batch_hi
    |> Batch.changeset(%{last_polled: 0})
    |> Repo.update!()
    Batcher.handle_info({:poll, :once}, proj.id)
    batch_hi = Repo.get_by! Batch, id: batch_hi.id
    assert batch_hi.state == :running
    assert GitHub.ServerMock.get_state() == %{
      {{:installation, 91}, 14} => %{
        branches: %{
          "master" => "ini",
          "staging" => "iniO"},
        commits: %{
          "ini" => %{commit_message: "[ci skip][skip ci][skip netlify]", parents: ["ini"]},
          "iniNO" => %{
            commit_message: "Merge #1 #2\n\n1:  r=rvr a=[unknown]\n\n\n" <>
              "\n2:  r=rvr a=[unknown]\n\n\n" <>
              "\nCo-authored-by: a <e>\nCo-authored-by: b <f>\n",
            parents: ["ini", "N", "O"]},
          "iniN" => %{
            commit_message: "Merge #1\n\n1:  r=rvr a=[unknown]\n\n\n" <>
              "\nCo-authored-by: a <e>\n",
            parents: ["ini", "N"]},
          "iniO" => %{
            commit_message: "Merge #2\n\n2:  r=rvr a=[unknown]\n\n\n" <>
              "\nCo-authored-by: b <f>\n",
            parents: ["ini", "O"]}},
        comments: %{
          1 => [
            "# Build failed\n  * ci",
            "# Build failed (retrying...)\n  * ci"],
          2 => ["# Build failed (retrying...)\n  * ci"]},
        statuses: %{
          "iniNO" => %{"bors" => :error},
          "iniN" => %{"bors" => :error},
          "N" => %{"bors" => :error},
          "O" => %{"bors" => :running}},
        files: %{"staging.tmp" => %{"bors.toml" => ~s/status = [ "ci" ]/}},
        pr_commits: %{
          1 => [
            %GitHub.Commit{sha: "1234", author_name: "a", author_email: "e"}],
          2 => [
            %GitHub.Commit{sha: "5678", author_name: "b", author_email: "f"}]},
      }}
    # Tell the batcher that the test suite failed.
    # It should send out an error, and not retry
    # (because the batch has one item in it).
    Batcher.do_handle_cast({:status, {"iniO", "ci", :error, nil}}, proj.id)
    batch_hi = Repo.get! Batch, batch_hi.id
    assert batch_hi.state == :error
    assert GitHub.ServerMock.get_state() == %{
      {{:installation, 91}, 14} => %{
        branches: %{
          "master" => "ini",
          "staging" => "iniO"},
        commits: %{
          "ini" => %{commit_message: "[ci skip][skip ci][skip netlify]", parents: ["ini"]},
          "iniNO" => %{
            commit_message: "Merge #1 #2\n\n1:  r=rvr a=[unknown]\n\n\n" <>
              "\n2:  r=rvr a=[unknown]\n\n\n" <>
              "\nCo-authored-by: a <e>\nCo-authored-by: b <f>\n",
            parents: ["ini", "N", "O"]},
          "iniN" => %{
            commit_message: "Merge #1\n\n1:  r=rvr a=[unknown]\n\n\n" <>
              "\nCo-authored-by: a <e>\n",
            parents: ["ini", "N"]},
          "iniO" => %{
            commit_message: "Merge #2\n\n2:  r=rvr a=[unknown]\n\n\n" <>
              "\nCo-authored-by: b <f>\n",
            parents: ["ini", "O"]}},
        comments: %{
          1 => [
            "# Build failed\n  * ci",
            "# Build failed (retrying...)\n  * ci"],
          2 => [
            "# Build failed\n  * ci",
            "# Build failed (retrying...)\n  * ci"]},
        statuses: %{
          "iniNO" => %{"bors" => :error},
          "iniN" => %{"bors" => :error},
          "iniO" => %{"bors" => :error},
          "N" => %{"bors" => :error},
          "O" => %{"bors" => :error}},
        files: %{"staging.tmp" => %{"bors.toml" => ~s/status = [ "ci" ]/}},
        pr_commits: %{
          1 => [
            %GitHub.Commit{sha: "1234", author_name: "a", author_email: "e"}],
          2 => [
            %GitHub.Commit{sha: "5678", author_name: "b", author_email: "f"}]},
      }}
    # There should be no more items in the queue now
    [] = Repo.all(Batch.all_for_project(proj.id, :waiting))
  end

  test "full with differing branches", %{proj: proj} do
    # Projects are created with a "waiting" state
    GitHub.ServerMock.put_state(%{
      {{:installation, 91}, 14} => %{
        branches: %{"master" => "ini", "staging" => "", "staging.tmp" => ""},
        commits: %{},
        comments: %{1 => [], 2 => []},
        statuses: %{},
        files: %{"staging.tmp" => %{"bors.toml" => ~s/status = [ "ci" ]/}},
        pr_commits: %{
          1 => [
            %GitHub.Commit{sha: "1234", author_name: "a", author_email: "e"}],
          2 => [
            %GitHub.Commit{sha: "5678", author_name: "b", author_email: "f"}]},
      }})
    patch = %Patch{
      project_id: proj.id,
      pr_xref: 1,
      commit: "N",
      into_branch: "master"}
    |> Repo.insert!()
    patch2 = %Patch{
      project_id: proj.id,
      pr_xref: 2,
      commit: "O",
      into_branch: "release"}
    |> Repo.insert!()
    Batcher.handle_cast({:reviewed, patch.id, "rvr"}, proj.id)
    Batcher.handle_cast({:reviewed, patch2.id, "rvr"}, proj.id)
    assert GitHub.ServerMock.get_state() == %{
      {{:installation, 91}, 14} => %{
        branches: %{"master" => "ini", "staging" => "", "staging.tmp" => ""},
        commits: %{},
        comments: %{1 => [], 2 => []},
        statuses: %{
          "N" => %{"bors" => :running},
          "O" => %{"bors" => :running}},
        files: %{"staging.tmp" => %{"bors.toml" => ~s/status = [ "ci" ]/}},
        pr_commits: %{
          1 => [
            %GitHub.Commit{sha: "1234", author_name: "a", author_email: "e"}],
          2 => [
            %GitHub.Commit{sha: "5678", author_name: "b", author_email: "f"}]},
      }}
    batch = Repo.get_by! Batch, project_id: proj.id, into_branch: "master"
    assert batch.state == :waiting
    # Polling at a later time kicks it off.
    # It should only kick off the first one, not the second.
    batch
    |> Batch.changeset(%{last_polled: 0})
    |> Repo.update!()
    Batcher.handle_info({:poll, :once}, proj.id)
    batch = Repo.get! Batch, batch.id
    assert batch.state == :running
    assert batch.into_branch == "master"
    assert GitHub.ServerMock.get_state() == %{
      {{:installation, 91}, 14} => %{
        branches: %{
          "master" => "ini",
          "staging" => "iniN"},
        commits: %{
          "ini" => %{commit_message: "[ci skip][skip ci][skip netlify]", parents: ["ini"]},
          "iniN" => %{
            commit_message: "Merge #1\n\n1:  r=rvr a=[unknown]\n\n\n" <>
              "\nCo-authored-by: a <e>\n",
            parents: ["ini", "N"]}},
        comments: %{1 => [], 2 => []},
        statuses: %{
          "N" => %{"bors" => :running},
          "O" => %{"bors" => :running}},
        files: %{"staging.tmp" => %{"bors.toml" => ~s/status = [ "ci" ]/}},
        pr_commits: %{
          1 => [
            %GitHub.Commit{sha: "1234", author_name: "a", author_email: "e"}],
          2 => [
            %GitHub.Commit{sha: "5678", author_name: "b", author_email: "f"}]},
      }}
    # Fetch the second batch.
    # Also, set off its timer,
    # so that it'll start once the first one is finished.
    {batch, batch2} = case Repo.all(Batch) do
      [batch1, batch2] ->
        if batch1.id == batch.id do
          {batch1, batch2}
        else
          {batch2, batch1}
        end
    end
    assert batch2.into_branch == "release"
    batch2
    |> Batch.changeset(%{last_polled: 0})
    |> Repo.update!()
    # Finally, finish the first batch, causing the second to start.
    Batcher.do_handle_cast({:status, {"iniN", "ci", :ok, nil}}, proj.id)
    batch = Repo.get! Batch, batch.id
    assert batch.state == :ok
    assert GitHub.ServerMock.get_state() == %{
      {{:installation, 91}, 14} => %{
        branches: %{
          "master" => "iniN",
          "staging" => "releaseO"},
        commits: %{
          "ini" => %{commit_message: "[ci skip][skip ci][skip netlify]", parents: ["ini"]},
          "iniN" => %{
            commit_message: "Merge #1\n\n1:  r=rvr a=[unknown]\n\n\n" <>
              "\nCo-authored-by: a <e>\n",
            parents: ["ini", "N"]},
          "release" => %{commit_message: "[ci skip][skip ci][skip netlify]", parents: ["release"]},
          "releaseO" => %{
            commit_message: "Merge #2\n\n2:  r=rvr a=[unknown]\n\n\n" <>
              "\nCo-authored-by: b <f>\n",
            parents: ["release", "O"]}},
        comments: %{1 => ["# Build succeeded\n  * ci"], 2 => []},
        statuses: %{
          "iniN" => %{"bors" => :ok},
          "N" => %{"bors" => :ok},
          "O" => %{"bors" => :running}},
        files: %{"staging.tmp" => %{"bors.toml" => ~s/status = [ "ci" ]/}},
        pr_commits: %{
          1 => [
            %GitHub.Commit{sha: "1234", author_name: "a", author_email: "e"}],
          2 => [
            %GitHub.Commit{sha: "5678", author_name: "b", author_email: "f"}]},
      }}
  end

  test "full runthrough showing PR sorting", %{proj: proj} do
    # Projects are created with a "waiting" state
    GitHub.ServerMock.put_state(%{
      {{:installation, 91}, 14} => %{
        branches: %{"master" => "ini", "staging" => "", "staging.tmp" => ""},
        commits: %{},
        comments: %{1 => [], 2 => []},
        statuses: %{},
        files: %{"staging.tmp" => %{"bors.toml" => ~s/status = [ "ci" ]/}},
        pr_commits: %{
          1 => [
            %GitHub.Commit{sha: "1234", author_name: "a", author_email: "e"},
            %GitHub.Commit{sha: "abcd", author_name: "b", author_email: "f"},
            %GitHub.Commit{sha: "ef90", author_name: "c", author_email: "g"}],
          2 => [
            %GitHub.Commit{sha: "5678", author_name: "b", author_email: "f"},
            %GitHub.Commit{sha: "ef90", author_name: "a", author_email: "e"},
            %GitHub.Commit{sha: "ef90", author_name: "d", author_email: "h"}]},
      }})
    patch = %Patch{
      project_id: proj.id,
      pr_xref: 1,
      commit: "N",
      into_branch: "master"}
    |> Repo.insert!()
    patch2 = %Patch{
      project_id: proj.id,
      pr_xref: 2,
      commit: "O",
      into_branch: "master"}
    |> Repo.insert!()
    Batcher.handle_cast({:reviewed, patch2.id, "rvr"}, proj.id)
    Batcher.handle_cast({:reviewed, patch.id, "rvr"}, proj.id)
    assert GitHub.ServerMock.get_state() == %{
      {{:installation, 91}, 14} => %{
        branches: %{"master" => "ini", "staging" => "", "staging.tmp" => ""},
        commits: %{},
        comments: %{1 => [], 2 => []},
        statuses: %{
          "N" => %{"bors" => :running},
          "O" => %{"bors" => :running}},
        files: %{"staging.tmp" => %{"bors.toml" => ~s/status = [ "ci" ]/}},
        pr_commits: %{
          1 => [
            %GitHub.Commit{sha: "1234", author_name: "a", author_email: "e"},
            %GitHub.Commit{sha: "abcd", author_name: "b", author_email: "f"},
            %GitHub.Commit{sha: "ef90", author_name: "c", author_email: "g"}],
          2 => [
            %GitHub.Commit{sha: "5678", author_name: "b", author_email: "f"},
            %GitHub.Commit{sha: "ef90", author_name: "a", author_email: "e"},
            %GitHub.Commit{sha: "ef90", author_name: "d", author_email: "h"}]},
      }}
    batch = Repo.get_by! Batch, project_id: proj.id, into_branch: "master"
    assert batch.state == :waiting
    # Polling at a later time kicks it off.
    batch
    |> Batch.changeset(%{last_polled: 0})
    |> Repo.update!()
    Batcher.handle_info({:poll, :once}, proj.id)
    batch = Repo.get! Batch, batch.id
    assert batch.state == :running
    assert batch.into_branch == "master"
    assert GitHub.ServerMock.get_state() == %{
      {{:installation, 91}, 14} => %{
        branches: %{
          "master" => "ini",
          "staging" => "iniNO"},
        commits: %{
          "ini" => %{commit_message: "[ci skip][skip ci][skip netlify]", parents: ["ini"]},
          "iniNO" => %{
            commit_message: "Merge #1 #2\n\n1:  r=rvr a=[unknown]\n\n\n" <>
              "\n2:  r=rvr a=[unknown]\n\n\n" <>
              "\nCo-authored-by: a <e>\nCo-authored-by: b <f>" <>
              "\nCo-authored-by: c <g>\nCo-authored-by: d <h>\n",
            parents: ["ini", "N", "O"]}},
        comments: %{1 => [], 2 => []},
        statuses: %{
          "N" => %{"bors" => :running},
          "O" => %{"bors" => :running}},
        files: %{"staging.tmp" => %{"bors.toml" => ~s/status = [ "ci" ]/}},
        pr_commits: %{
          1 => [
            %GitHub.Commit{sha: "1234", author_name: "a", author_email: "e"},
            %GitHub.Commit{sha: "abcd", author_name: "b", author_email: "f"},
            %GitHub.Commit{sha: "ef90", author_name: "c", author_email: "g"}],
          2 => [
            %GitHub.Commit{sha: "5678", author_name: "b", author_email: "f"},
            %GitHub.Commit{sha: "ef90", author_name: "a", author_email: "e"},
            %GitHub.Commit{sha: "ef90", author_name: "d", author_email: "h"}]},
      }}
    # Finally, finish the batch.
    Batcher.do_handle_cast({:status, {"iniNO", "ci", :ok, nil}}, proj.id)
    batch = Repo.get! Batch, batch.id
    assert batch.state == :ok
    assert GitHub.ServerMock.get_state() == %{
      {{:installation, 91}, 14} => %{
        branches: %{
          "master" => "iniNO",
          "staging" => "iniNO"},
        commits: %{
          "ini" => %{commit_message: "[ci skip][skip ci][skip netlify]", parents: ["ini"]},
          "iniNO" => %{
            commit_message: "Merge #1 #2\n\n1:  r=rvr a=[unknown]\n\n\n" <>
              "\n2:  r=rvr a=[unknown]\n\n\n" <>
              "\nCo-authored-by: a <e>\nCo-authored-by: b <f>" <>
              "\nCo-authored-by: c <g>\nCo-authored-by: d <h>\n",
            parents: ["ini", "N", "O"]}},
        comments: %{
          1 => ["# Build succeeded\n  * ci"],
          2 => ["# Build succeeded\n  * ci"]
        },
        statuses: %{
          "iniNO" => %{"bors" => :ok},
          "N" => %{"bors" => :ok},
          "O" => %{"bors" => :ok}},
        files: %{"staging.tmp" => %{"bors.toml" => ~s/status = [ "ci" ]/}},
        pr_commits: %{
          1 => [
            %GitHub.Commit{sha: "1234", author_name: "a", author_email: "e"},
            %GitHub.Commit{sha: "abcd", author_name: "b", author_email: "f"},
            %GitHub.Commit{sha: "ef90", author_name: "c", author_email: "g"}],
          2 => [
            %GitHub.Commit{sha: "5678", author_name: "b", author_email: "f"},
            %GitHub.Commit{sha: "ef90", author_name: "a", author_email: "e"},
            %GitHub.Commit{sha: "ef90", author_name: "d", author_email: "h"}]},
      }}
  end

  test "full runthrough with test timeout", %{proj: proj} do
    # Projects are created with a "waiting" state
    GitHub.ServerMock.put_state(%{
      {{:installation, 91}, 14} => %{
        branches: %{"master" => "ini", "staging" => "", "staging.tmp" => ""},
        commits: %{},
        comments: %{1 => [], 2 => []},
        statuses: %{},
        files: %{"staging.tmp" => %{"bors.toml" => ~s/status = [ "ci" ]/}},
        pr_commits: %{
          1 => [
            %GitHub.Commit{sha: "1234", author_name: "a", author_email: "e"}],
          2 => [
            %GitHub.Commit{sha: "5678", author_name: "b", author_email: "f"}]},
      }})
    patch = %Patch{
      project_id: proj.id,
      pr_xref: 1,
      commit: "N",
      into_branch: "master"}
    |> Repo.insert!()
    patch2 = %Patch{
      project_id: proj.id,
      pr_xref: 2,
      commit: "O",
      into_branch: "master"}
    |> Repo.insert!()
    Batcher.handle_cast({:reviewed, patch.id, "rvr"}, proj.id)
    Batcher.handle_cast({:reviewed, patch2.id, "rvr"}, proj.id)
    assert GitHub.ServerMock.get_state() == %{
      {{:installation, 91}, 14} => %{
        branches: %{"master" => "ini", "staging" => "", "staging.tmp" => ""},
        commits: %{},
        comments: %{1 => [], 2 => []},
        statuses: %{"N" => %{"bors" => :running}, "O" => %{"bors" => :running}},
        files: %{"staging.tmp" => %{"bors.toml" => ~s/status = [ "ci" ]/}},
        pr_commits: %{
          1 => [
            %GitHub.Commit{sha: "1234", author_name: "a", author_email: "e"}],
          2 => [
            %GitHub.Commit{sha: "5678", author_name: "b", author_email: "f"}]},
      }}
    batch = Repo.get_by! Batch, project_id: proj.id
    assert batch.state == :waiting
    # Polling at a later time (yeah, I'm setting the clock back to do it)
    # kicks it off.
    batch
    |> Batch.changeset(%{last_polled: 0})
    |> Repo.update!()
    Batcher.handle_info({:poll, :once}, proj.id)
    batch = Repo.get_by! Batch, project_id: proj.id
    assert batch.state == :running
    assert GitHub.ServerMock.get_state() == %{
      {{:installation, 91}, 14} => %{
        branches: %{
          "master" => "ini",
          "staging" => "iniNO"},
        commits: %{
          "ini" => %{commit_message: "[ci skip][skip ci][skip netlify]", parents: ["ini"]},
          "iniNO" => %{
            commit_message: "Merge #1 #2\n\n1:  r=rvr a=[unknown]\n\n\n" <>
              "\n2:  r=rvr a=[unknown]\n\n\n" <>
              "\nCo-authored-by: a <e>\nCo-authored-by: b <f>\n",
            parents: ["ini", "N", "O"]}},
        comments: %{1 => [], 2 => []},
        statuses: %{"N" => %{"bors" => :running}, "O" => %{"bors" => :running}},
        files: %{"staging.tmp" => %{"bors.toml" => ~s/status = [ "ci" ]/}},
        pr_commits: %{
          1 => [
            %GitHub.Commit{sha: "1234", author_name: "a", author_email: "e"}],
          2 => [
            %GitHub.Commit{sha: "5678", author_name: "b", author_email: "f"}]},
      }}
    # Polling at a later time causes the test to time out.
    # It should send out an error, and start retrying.
    batch
    |> Batch.changeset(%{timeout_at: 0})
    |> Repo.update!()
    Batcher.handle_info({:poll, :once}, proj.id)
    batch = Repo.get! Batch, batch.id
    assert batch.state == :error
    assert GitHub.ServerMock.get_state() == %{
      {{:installation, 91}, 14} => %{
        branches: %{
          "master" => "ini",
          "staging" => "iniNO"},
        commits: %{
          "ini" => %{commit_message: "[ci skip][skip ci][skip netlify]", parents: ["ini"]},
          "iniNO" => %{
            commit_message: "Merge #1 #2\n\n1:  r=rvr a=[unknown]\n\n\n" <>
              "\n2:  r=rvr a=[unknown]\n\n\n" <>
              "\nCo-authored-by: a <e>\nCo-authored-by: b <f>\n",
            parents: ["ini", "N", "O"]}},
        comments: %{
          1 => ["# Timed out (retrying...)"],
          2 => ["# Timed out (retrying...)"]},
        statuses: %{
          "iniNO" => %{"bors" => :error},
          "N" => %{"bors" => :error},
          "O" => %{"bors" => :error}},
        files: %{"staging.tmp" => %{"bors.toml" => ~s/status = [ "ci" ]/}},
        pr_commits: %{
          1 => [
            %GitHub.Commit{sha: "1234", author_name: "a", author_email: "e"}],
          2 => [
            %GitHub.Commit{sha: "5678", author_name: "b", author_email: "f"}]},
      }}
    # Kick off the new, replacement batch.
    [batch_lo, batch_hi] = ordered_batches(proj)

    batch_lo
    |> Batch.changeset(%{last_polled: 0})
    |> Repo.update!()
    Batcher.handle_info({:poll, :once}, proj.id)
    batch_lo = Repo.get_by! Batch, id: batch_lo.id
    assert batch_lo.state == :running
    assert GitHub.ServerMock.get_state() == %{
      {{:installation, 91}, 14} => %{
        branches: %{
          "master" => "ini",
          "staging" => "iniN"},
        commits: %{
          "ini" => %{commit_message: "[ci skip][skip ci][skip netlify]", parents: ["ini"]},
          "iniNO" => %{
            commit_message: "Merge #1 #2\n\n1:  r=rvr a=[unknown]\n\n\n" <>
              "\n2:  r=rvr a=[unknown]\n\n\n" <>
              "\nCo-authored-by: a <e>\nCo-authored-by: b <f>\n",
            parents: ["ini", "N", "O"]},
          "iniN" => %{
            commit_message: "Merge #1\n\n1:  r=rvr a=[unknown]\n\n\n" <>
              "\nCo-authored-by: a <e>\n",
            parents: ["ini", "N"]}},
        comments: %{
          1 => ["# Timed out (retrying...)"],
          2 => ["# Timed out (retrying...)"]},
        statuses: %{
          "iniNO" => %{"bors" => :error},
          "N" => %{"bors" => :running},
          "O" => %{"bors" => :error}},
        files: %{"staging.tmp" => %{"bors.toml" => ~s/status = [ "ci" ]/}},
        pr_commits: %{
          1 => [
            %GitHub.Commit{sha: "1234", author_name: "a", author_email: "e"}],
          2 => [
            %GitHub.Commit{sha: "5678", author_name: "b", author_email: "f"}]},
      }}
    # Polling at a later time causes the test to time out.
    # It should out an error, and not retry
    # (because the batch has one item in it).
    batch_lo
    |> Batch.changeset(%{timeout_at: 0})
    |> Repo.update!()
    Batcher.handle_info({:poll, :once}, proj.id)
    batch_lo = Repo.get! Batch, batch_lo.id
    assert batch_lo.state == :error
    assert GitHub.ServerMock.get_state() == %{
      {{:installation, 91}, 14} => %{
        branches: %{
          "master" => "ini",
          "staging" => "iniN"},
        commits: %{
          "ini" => %{commit_message: "[ci skip][skip ci][skip netlify]", parents: ["ini"]},
          "iniNO" => %{
            commit_message: "Merge #1 #2\n\n1:  r=rvr a=[unknown]\n\n\n" <>
              "\n2:  r=rvr a=[unknown]\n\n\n" <>
              "\nCo-authored-by: a <e>\nCo-authored-by: b <f>\n",
            parents: ["ini", "N", "O"]},
          "iniN" => %{
            commit_message: "Merge #1\n\n1:  r=rvr a=[unknown]\n\n\n" <>
              "\nCo-authored-by: a <e>\n",
            parents: ["ini", "N"]}},
        comments: %{
          1 => ["# Timed out", "# Timed out (retrying...)"],
          2 => ["# Timed out (retrying...)"]},
        statuses: %{
          "iniNO" => %{"bors" => :error},
          "iniN" => %{"bors" => :error},
          "N" => %{"bors" => :error},
          "O" => %{"bors" => :error}},
        files: %{"staging.tmp" => %{"bors.toml" => ~s/status = [ "ci" ]/}},
        pr_commits: %{
          1 => [
            %GitHub.Commit{sha: "1234", author_name: "a", author_email: "e"}],
          2 => [
            %GitHub.Commit{sha: "5678", author_name: "b", author_email: "f"}]},
      }}
    # Kick off the other replacement batch.
    batch_hi
    |> Batch.changeset(%{last_polled: 0})
    |> Repo.update!()
    Batcher.handle_info({:poll, :once}, proj.id)
    batch_hi = Repo.get_by! Batch, id: batch_hi.id
    assert batch_hi.state == :running
    assert GitHub.ServerMock.get_state() == %{
      {{:installation, 91}, 14} => %{
        branches: %{
          "master" => "ini",
          "staging" => "iniO"},
        commits: %{
          "ini" => %{commit_message: "[ci skip][skip ci][skip netlify]", parents: ["ini"]},
          "iniNO" => %{
            commit_message: "Merge #1 #2\n\n1:  r=rvr a=[unknown]\n\n\n" <>
              "\n2:  r=rvr a=[unknown]\n\n\n" <>
              "\nCo-authored-by: a <e>\nCo-authored-by: b <f>\n",
            parents: ["ini", "N", "O"]},
          "iniN" => %{
            commit_message: "Merge #1\n\n1:  r=rvr a=[unknown]\n\n\n" <>
              "\nCo-authored-by: a <e>\n",
            parents: ["ini", "N"]},
          "iniO" => %{
            commit_message: "Merge #2\n\n2:  r=rvr a=[unknown]\n\n\n" <>
              "\nCo-authored-by: b <f>\n",
            parents: ["ini", "O"]}},
        comments: %{
          1 => ["# Timed out", "# Timed out (retrying...)"],
          2 => ["# Timed out (retrying...)"]},
        statuses: %{
          "iniNO" => %{"bors" => :error},
          "iniN" => %{"bors" => :error},
          "N" => %{"bors" => :error},
          "O" => %{"bors" => :running}},
        files: %{"staging.tmp" => %{"bors.toml" => ~s/status = [ "ci" ]/}},
        pr_commits: %{
          1 => [
            %GitHub.Commit{sha: "1234", author_name: "a", author_email: "e"}],
          2 => [
            %GitHub.Commit{sha: "5678", author_name: "b", author_email: "f"}]},
      }}
    # Polling at a later time causes the test to time out.
    # It should send out an error, and not retry
    # (because the batch has one item in it).
    batch_hi
    |> Batch.changeset(%{timeout_at: 0})
    |> Repo.update!()
    Batcher.handle_info({:poll, :once}, proj.id)
    batch_hi = Repo.get! Batch, batch_hi.id
    assert batch_hi.state == :error
    assert GitHub.ServerMock.get_state() == %{
      {{:installation, 91}, 14} => %{
        branches: %{
          "master" => "ini",
          "staging" => "iniO"},
        commits: %{
          "ini" => %{commit_message: "[ci skip][skip ci][skip netlify]", parents: ["ini"]},
          "iniNO" => %{
            commit_message: "Merge #1 #2\n\n1:  r=rvr a=[unknown]\n\n\n" <>
              "\n2:  r=rvr a=[unknown]\n\n\n" <>
              "\nCo-authored-by: a <e>\nCo-authored-by: b <f>\n",
            parents: ["ini", "N", "O"]},
          "iniN" => %{
            commit_message: "Merge #1\n\n1:  r=rvr a=[unknown]\n\n\n" <>
              "\nCo-authored-by: a <e>\n",
            parents: ["ini", "N"]},
          "iniO" => %{
            commit_message: "Merge #2\n\n2:  r=rvr a=[unknown]\n\n\n" <>
              "\nCo-authored-by: b <f>\n",
            parents: ["ini", "O"]}},
        comments: %{
          1 => ["# Timed out", "# Timed out (retrying...)"],
          2 => ["# Timed out", "# Timed out (retrying...)"]},
        statuses: %{
          "iniNO" => %{"bors" => :error},
          "iniN" => %{"bors" => :error},
          "iniO" => %{"bors" => :error},
          "N" => %{"bors" => :error},
          "O" => %{"bors" => :error}},
        files: %{"staging.tmp" => %{"bors.toml" => ~s/status = [ "ci" ]/}},
        pr_commits: %{
          1 => [
            %GitHub.Commit{sha: "1234", author_name: "a", author_email: "e"}],
          2 => [
            %GitHub.Commit{sha: "5678", author_name: "b", author_email: "f"}]},
      }}
    # There should be no more items in the queue now
    [] = Repo.all(Batch.all_for_project(proj.id, :waiting))
  end

  test "infer from .travis.yml", %{proj: proj} do
    GitHub.ServerMock.put_state(%{
      {{:installation, 91}, 14} => %{
        branches: %{"master" => "ini", "staging" => "", "staging.tmp" => ""},
        commits: %{},
        comments: %{1 => []},
        statuses: %{"iniN" => []},
        files: %{"staging.tmp" => %{".travis.yml" => ""}},
        pr_commits: %{1 => []},
      }})
    patch = %Patch{
      project_id: proj.id,
      pr_xref: 1,
      commit: "N",
      into_branch: "master"}
    |> Repo.insert!()
    Batcher.handle_cast({:reviewed, patch.id, "rvr"}, proj.id)
    Batcher.handle_info({:poll, :once}, proj.id)
    batch = Repo.get_by! Batch, project_id: proj.id
    assert batch.state == :waiting
    batch
    |> Batch.changeset(%{last_polled: 0})
    |> Repo.update!()
    Batcher.handle_info({:poll, :once}, proj.id)
    [status] = Repo.all(Status)
    assert status.identifier == "continuous-integration/travis-ci/push"
  end

  test "infer from .github/bors.toml", %{proj: proj} do
    GitHub.ServerMock.put_state(%{
      {{:installation, 91}, 14} => %{
        branches: %{"master" => "ini", "staging" => "", "staging.tmp" => ""},
        commits: %{},
        comments: %{1 => []},
        statuses: %{"iniN" => []},
        files: %{"staging.tmp" =>
        %{".github/bors.toml" => ~s/status = [ "ci" ]/}},
        pr_commits: %{1 => [], 2 => []},
      }})
    patch = %Patch{
      project_id: proj.id,
      pr_xref: 1,
      commit: "N",
      into_branch: "master"}
    |> Repo.insert!()
    Batcher.handle_cast({:reviewed, patch.id, "rvr"}, proj.id)
    Batcher.handle_info({:poll, :once}, proj.id)
    batch = Repo.get_by! Batch, project_id: proj.id
    assert batch.state == :waiting
    batch
    |> Batch.changeset(%{last_polled: 0})
    |> Repo.update!()
    Batcher.handle_info({:poll, :once}, proj.id)
    [status] = Repo.all(Status)
    assert status.identifier == "ci"
  end

  test "sets patch priorities", %{proj: proj} do
    GitHub.ServerMock.put_state(%{
      {{:installation, 91}, 14} => %{
        branches: %{},
        commits: %{},
        comments: %{1 => []},
        statuses: %{},
        files: %{}
      }})
    patch = %Patch{
      project_id: proj.id,
      pr_xref: 1,
      into_branch: "master"}
    |> Repo.insert!()

    Batcher.handle_call({:set_priority, patch.id, 10}, nil, nil)
    assert Repo.one!(Patch).priority == 10
  end

  test "puts batches with lower priorities on hold", %{proj: proj} do
    GitHub.ServerMock.put_state(%{
      {{:installation, 91}, 14} => %{
        branches: %{},
        commits: %{},
        comments: %{1 => []},
        statuses: %{},
        files: %{}
      }})

    patch = %Patch{
      project_id: proj.id,
      pr_xref: 1,
      commit: "N",
      into_branch: "master"}
    |> Repo.insert!()
    patch2 = %Patch{
      project_id: proj.id,
      pr_xref: 2,
      commit: "O",
      into_branch: "master"}
    |> Repo.insert!()
    batch = %Batch{
      project_id: proj.id,
      state: :running,
      into_branch: "master"}
    |> Repo.insert!()

    %LinkPatchBatch{patch_id: patch.id, batch_id: batch.id}
    |> Repo.insert!()

    Batcher.handle_call({:set_priority, patch2.id, 10}, nil, proj.id)
    Batcher.handle_cast({:reviewed, patch2.id, "rvr"}, proj.id)

    assert Repo.one!(from b in Batch,
      where: b.id == ^batch.id).state == :waiting
    assert Repo.one!(from b in Batch, where: b.id == ^batch.id).priority == 0
    assert Repo.one!(from b in Patch, where: b.id == ^patch.id).priority == 0
    assert Repo.one!(from b in Batch, where: b.id != ^batch.id).priority == 10
  end

  test "allow raising a batch priority late", %{proj: proj} do
    GitHub.ServerMock.put_state(%{
      {{:installation, 91}, 14} => %{
        branches: %{},
        commits: %{},
        comments: %{1 => []},
        statuses: %{},
        files: %{}
      }})

    patch = %Patch{
              project_id: proj.id,
              pr_xref: 1,
              commit: "N",
              into_branch: "master"}
            |> Repo.insert!()
    patch2 = %Patch{
               project_id: proj.id,
               pr_xref: 2,
               commit: "O",
               into_branch: "master"}
             |> Repo.insert!()
    batch = %Batch{
              project_id: proj.id,
              state: :running,
              into_branch: "master"}
            |> Repo.insert!()

    %LinkPatchBatch{patch_id: patch.id, batch_id: batch.id}
    |> Repo.insert!()

    Batcher.handle_cast({:reviewed, patch2.id, "rvr"}, proj.id)
    Batcher.handle_call({:set_priority, patch2.id, 10}, nil, nil)

    assert Repo.one!(from b in Batch,
                     where: b.id == ^batch.id).state == :waiting
    assert Repo.one!(from b in Batch, where: b.id == ^batch.id).priority == 0
    assert Repo.one!(from b in Patch, where: b.id == ^patch.id).priority == 0
    assert Repo.one!(from b in Batch, where: b.id != ^batch.id).priority == 10
  end

  test "sort_batches() handles priorities too", %{proj: proj} do
    t1 = ~N[2000-01-01 23:00:07]
    |> DateTime.from_naive!("Etc/UTC")
    |> DateTime.to_unix
    t2 = ~N[2000-01-10 23:00:07]
    |> DateTime.from_naive!("Etc/UTC")
    |> DateTime.to_unix
    batch = %Batch{
      project_id: proj.id,
      state: :waiting,
      into_branch: "master",
      last_polled: t1}
    |> Repo.insert!()

    batch2 = %Batch{
      project_id: proj.id,
      state: :waiting,
      into_branch: "master",
      last_polled: t2}
    |> Repo.insert!()

    batch3 = %Batch{
      project_id: proj.id,
      state: :waiting,
      into_branch: "master",
      priority: 10}
    |> Repo.insert!()

    sorted = Batcher.sort_batches([batch, batch2, batch3])
    assert sorted == {:waiting, [batch3, batch, batch2]}
  end

  test "gather_co_authors() collects unique commit authors", %{proj: proj} do
    GitHub.ServerMock.put_state(%{
      {{:installation, 91}, 14} => %{
        branches: %{},
        comments: %{1 => [], 2 => []},
        statuses: %{},
        files: %{},
        pr_commits: %{
          1 => [
            %GitHub.Commit{sha: "1", author_name: "Foo", author_email: "foo"},
            %GitHub.Commit{sha: "2", author_name: "Bar", author_email: "bar"}],
          2 => [
            %GitHub.Commit{sha: "3", author_name: "Bar", author_email: "other"},
            %GitHub.Commit{sha: "4", author_name: "Foo", author_email: "foo"}],
        },
      }})
    patch = %Patch{
      project_id: proj.id,
      pr_xref: 1,
      commit: "N",
      into_branch: "master"}
    patch2 = %Patch{
      project_id: proj.id,
      pr_xref: 2,
      commit: "O",
      into_branch: "master"}
    batch = %Batch{
      project: proj,
      state: 0,
      into_branch: "master"}
    link = %LinkPatchBatch{patch: patch, batch: batch}
    link2 = %LinkPatchBatch{patch: patch2, batch: batch}

    assert Batcher.gather_co_authors(batch, [link, link2]) == [
      "Foo <foo>",
      "Bar <bar>",
      "Bar <other>"]
  end

  test "posts message if patch has ci skip", %{proj: proj} do
    GitHub.ServerMock.put_state(%{
      {{:installation, 91}, 14} => %{
        branches: %{"master" => "ini", "staging" => "", "staging.tmp" => ""},
        commits: %{},
        comments: %{1 => []},
        statuses: %{"iniN" => %{}},
        files: %{"staging.tmp" => %{"bors.toml" => ~s/status = [ "ci" ]/}},
      }})

    patch = %Patch{
      project_id: proj.id,
      pr_xref: 1,
      commit: "N",
      title: "[ci skip][skip ci][skip netlify]",
      into_branch: "master"}
    |> Repo.insert!()

    Batcher.handle_cast({:reviewed, patch.id, "rvr"}, proj.id)

    state = GitHub.ServerMock.get_state()
    comments = state[{{:installation, 91}, 14}].comments[1]
    assert comments == ["Has [ci skip][skip ci][skip netlify], bors build will time out"]
  end

  defp ordered_batches(proj) do
    Batch.all_for_project(proj.id, :waiting)
    |> join(:inner, [b], l in assoc(b, :patches))
    |> join(:inner, [_, l], patch in assoc(l, :patch))
    |> order_by([_, _, p], p.commit)
    |> preload([b, l, p], [patches: {l, patch: p}])
    |> Repo.all()
  end
end<|MERGE_RESOLUTION|>--- conflicted
+++ resolved
@@ -312,61 +312,13 @@
       }}
   end
 
-<<<<<<< HEAD
-  test "Poll on a pending (waiting) PR status. Then reject after that CI fails.", %{proj: proj} do
-=======
 
   test "Approve a patch which does not require reviewers", %{proj: proj} do
 
->>>>>>> 208c6878
-    GitHub.ServerMock.put_state(%{
-      {{:installation, 91}, 14} => %{
-        branches: %{},
-        commits: %{},
-<<<<<<< HEAD
-        comments: %{1 => []},
-        statuses: %{"Z" => %{"cn" => :running}},
-        files: %{"Z" => %{"bors.toml" =>
-          ~s/status = [ "ci" ]\npr_status = [ "cn" ]/}},
-      }})
-    patch = %Patch{
-      project_id: proj.id,
-      pr_xref: 1,
-      commit: "Z",
-      into_branch: "master"}
-    |> Repo.insert!()
-    Batcher.handle_cast({:reviewed, patch.id, "rvr"}, proj.id)
-    state = GitHub.ServerMock.get_state()
-    assert state == %{
-      {{:installation, 91}, 14} => %{
-        branches: %{},
-        commits: %{},
-        comments: %{
-          1 => [":clock1: Waiting for PR status (Github check) to be set, probably by CI."]},
-        statuses: %{"Z" => %{"cn" => :running}},
-        files: %{"Z" => %{"bors.toml" =>
-          ~s/status = [ "ci" ]\npr_status = [ "cn" ]/}},
-      }}
-    path = [{{:installation, 91}, 14}, :statuses, "Z"]
-    GitHub.ServerMock.put_state(update_in(GitHub.ServerMock.get_state,
-	  path,
-	  &(Map.put(&1, "cn", :error))))
-    Batcher.handle_info({:prerun_poll, 1000, {"rvr", patch}}, proj.id)
-    state = GitHub.ServerMock.get_state()
-    assert state == %{
-      {{:installation, 91}, 14} => %{
-        branches: %{},
-        commits: %{},
-        comments: %{
-          1 => [":-1: Rejected by PR status", ":clock1: Waiting for PR status (Github check) to be set, probably by CI."]},
-        statuses: %{"Z" => %{"cn" => :error}},
-        files: %{"Z" => %{"bors.toml" =>
-          ~s/status = [ "ci" ]\npr_status = [ "cn" ]/}},
-      }}
-  end
-
-  test "Poll on a pending (waiting) PR status. Then accept after that CI succeeds.", %{proj: proj} do
-=======
+    GitHub.ServerMock.put_state(%{
+      {{:installation, 91}, 14} => %{
+        branches: %{},
+        commits: %{},
 
         comments: %{1 => []},
         statuses: %{"Z" => %{"cn" => :ok}},
@@ -534,54 +486,11 @@
 
   test "rejects a patch with missing require reviewers - using prefix in CODEOWNERS", %{proj: proj} do
 
->>>>>>> 208c6878
-    GitHub.ServerMock.put_state(%{
-      {{:installation, 91}, 14} => %{
-        branches: %{},
-        commits: %{},
-        comments: %{1 => []},
-<<<<<<< HEAD
-        statuses: %{"Z" => %{"cn" => :running}},
-        files: %{"Z" => %{"bors.toml" =>
-          ~s/status = [ "ci" ]\npr_status = [ "cn" ]/}},
-      }})
-    patch = %Patch{
-      project_id: proj.id,
-      pr_xref: 1,
-      commit: "Z",
-      into_branch: "master"}
-    |> Repo.insert!()
-    Batcher.handle_cast({:reviewed, patch.id, "rvr"}, proj.id)
-    state = GitHub.ServerMock.get_state()
-    assert state == %{
-      {{:installation, 91}, 14} => %{
-        branches: %{},
-        commits: %{},
-        comments: %{
-          1 => [":clock1: Waiting for PR status (Github check) to be set, probably by CI."]},
-        statuses: %{"Z" => %{"cn" => :running}},
-        files: %{"Z" => %{"bors.toml" =>
-          ~s/status = [ "ci" ]\npr_status = [ "cn" ]/}},
-      }}
-    path = [{{:installation, 91}, 14}, :statuses, "Z"]
-    GitHub.ServerMock.put_state(update_in(GitHub.ServerMock.get_state,
-	  path,
-	  &(Map.put(&1, "cn", :ok))))
-    Batcher.handle_info({:prerun_poll, 1000, {"rvr", patch}}, proj.id)
-    state = GitHub.ServerMock.get_state()
-    assert state == %{
-      {{:installation, 91}, 14} => %{
-        branches: %{},
-        commits: %{},
-        comments: %{
-          1 => [":clock1: Waiting for PR status (Github check) to be set, probably by CI."]},
-        statuses: %{"Z" => %{"cn" => :ok, "bors" => :running}},
-        files: %{"Z" => %{"bors.toml" =>
-          ~s/status = [ "ci" ]\npr_status = [ "cn" ]/}},
-      }}
-  end
-
-=======
+    GitHub.ServerMock.put_state(%{
+      {{:installation, 91}, 14} => %{
+        branches: %{},
+        commits: %{},
+        comments: %{1 => []},
         teams: %{
           "my_org" => %{
             "my_team" => %{}
@@ -765,8 +674,98 @@
     assert [] == Repo.all(Batch)
   end
 
-
->>>>>>> 208c6878
+  test "Poll on a pending (waiting) PR status. Then reject after that CI fails.", %{proj: proj} do
+    GitHub.ServerMock.put_state(%{
+      {{:installation, 91}, 14} => %{
+        branches: %{},
+        commits: %{},
+        comments: %{1 => []},
+        statuses: %{"Z" => %{"cn" => :running}},
+        files: %{"Z" => %{"bors.toml" =>
+          ~s/status = [ "ci" ]\npr_status = [ "cn" ]/}},
+      }})
+    patch = %Patch{
+      project_id: proj.id,
+      pr_xref: 1,
+      commit: "Z",
+      into_branch: "master"}
+    |> Repo.insert!()
+    Batcher.handle_cast({:reviewed, patch.id, "rvr"}, proj.id)
+    state = GitHub.ServerMock.get_state()
+    assert state == %{
+      {{:installation, 91}, 14} => %{
+        branches: %{},
+        commits: %{},
+        comments: %{
+          1 => [":clock1: Waiting for PR status (Github check) to be set, probably by CI."]},
+        statuses: %{"Z" => %{"cn" => :running}},
+        files: %{"Z" => %{"bors.toml" =>
+          ~s/status = [ "ci" ]\npr_status = [ "cn" ]/}},
+      }}
+    path = [{{:installation, 91}, 14}, :statuses, "Z"]
+    GitHub.ServerMock.put_state(update_in(GitHub.ServerMock.get_state,
+	  path,
+	  &(Map.put(&1, "cn", :error))))
+    Batcher.handle_info({:prerun_poll, 1000, {"rvr", patch}}, proj.id)
+    state = GitHub.ServerMock.get_state()
+    assert state == %{
+      {{:installation, 91}, 14} => %{
+        branches: %{},
+        commits: %{},
+        comments: %{
+          1 => [":-1: Rejected by PR status", ":clock1: Waiting for PR status (Github check) to be set, probably by CI."]},
+        statuses: %{"Z" => %{"cn" => :error}},
+        files: %{"Z" => %{"bors.toml" =>
+          ~s/status = [ "ci" ]\npr_status = [ "cn" ]/}},
+      }}
+  end
+
+  test "Poll on a pending (waiting) PR status. Then accept after that CI succeeds.", %{proj: proj} do
+    GitHub.ServerMock.put_state(%{
+      {{:installation, 91}, 14} => %{
+        branches: %{},
+        commits: %{},
+        comments: %{1 => []},
+        statuses: %{"Z" => %{"cn" => :running}},
+        files: %{"Z" => %{"bors.toml" =>
+          ~s/status = [ "ci" ]\npr_status = [ "cn" ]/}},
+      }})
+    patch = %Patch{
+      project_id: proj.id,
+      pr_xref: 1,
+      commit: "Z",
+      into_branch: "master"}
+    |> Repo.insert!()
+    Batcher.handle_cast({:reviewed, patch.id, "rvr"}, proj.id)
+    state = GitHub.ServerMock.get_state()
+    assert state == %{
+      {{:installation, 91}, 14} => %{
+        branches: %{},
+        commits: %{},
+        comments: %{
+          1 => [":clock1: Waiting for PR status (Github check) to be set, probably by CI."]},
+        statuses: %{"Z" => %{"cn" => :running}},
+        files: %{"Z" => %{"bors.toml" =>
+          ~s/status = [ "ci" ]\npr_status = [ "cn" ]/}},
+      }}
+    path = [{{:installation, 91}, 14}, :statuses, "Z"]
+    GitHub.ServerMock.put_state(update_in(GitHub.ServerMock.get_state,
+	  path,
+	  &(Map.put(&1, "cn", :ok))))
+    Batcher.handle_info({:prerun_poll, 1000, {"rvr", patch}}, proj.id)
+    state = GitHub.ServerMock.get_state()
+    assert state == %{
+      {{:installation, 91}, 14} => %{
+        branches: %{},
+        commits: %{},
+        comments: %{
+          1 => [":clock1: Waiting for PR status (Github check) to be set, probably by CI."]},
+        statuses: %{"Z" => %{"cn" => :ok, "bors" => :running}},
+        files: %{"Z" => %{"bors.toml" =>
+          ~s/status = [ "ci" ]\npr_status = [ "cn" ]/}},
+      }}
+  end
+
   test "rejects a patch with a requested changes", %{proj: proj} do
     GitHub.ServerMock.put_state(%{
       {{:installation, 91}, 14} => %{
