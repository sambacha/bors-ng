--- conflicted
+++ resolved
@@ -29,11 +29,8 @@
             delete_merged_branches: false,
             use_codeowners: false,
             committer: nil,
-<<<<<<< HEAD
-            commit_title: "Merge ${PR_REFS}"
-=======
+            commit_title: "Merge ${PR_REFS}",
             update_base_for_deletes: false
->>>>>>> 1fe3e322
 
   @type tcommitter :: %{
           name: binary,
@@ -53,11 +50,8 @@
           delete_merged_branches: boolean,
           use_codeowners: boolean,
           committer: tcommitter,
-<<<<<<< HEAD
-          commit_title: binary
-=======
+          commit_title: binary,
           update_base_for_deletes: boolean
->>>>>>> 1fe3e322
         }
 
   @type err ::
@@ -129,11 +123,8 @@
               false
             ),
           committer: committer,
-<<<<<<< HEAD
-          commit_title: Map.get(toml, "commit_title", "Merge ${PR_REFS}")
-=======
+          commit_title: Map.get(toml, "commit_title", "Merge ${PR_REFS}"),
           update_base_for_deletes: Map.get(toml, "update_base_for_deletes", false)
->>>>>>> 1fe3e322
         }
 
         case toml do
