require Logger

defmodule BorsNG.Worker.Batcher do
  @moduledoc """
  A "Batcher" manages the backlog of batches a project has.
  It implements this set of rules:

    * When a patch is reviewed ("r+'ed"),
      it gets added to the project's non-running batch.
      If no such batch exists, it creates it.
    * After a short delay, if there is no currently running batch,
      the project's non-running batch is started.
    * The project's CI is occasionally polled,
      if a batch is currently running.
      After polling, the completion logic is run.
    * If a notification related to the underlying CI is received,
      the completion logic is run.
    * When the completion logic is run, the batch is either
      bisected (if it failed and there are two or more patches in it),
      blocked (if it failed and there is only one patch in it),
      pushed to master (if it passed),
      or (if there are still CI jobs with no results) it is left alone.
  """

  use GenServer
  alias BorsNG.Worker.Batcher
  alias BorsNG.Worker.Batcher.Divider
  alias BorsNG.Database.Repo
  alias BorsNG.Database.Batch
  alias BorsNG.Database.BatchState
  alias BorsNG.Database.Patch
  alias BorsNG.Database.Project
  alias BorsNG.Database.Status
  alias BorsNG.Database.LinkPatchBatch
  alias BorsNG.GitHub
  alias BorsNG.Endpoint
  import BorsNG.Router.Helpers
  import Ecto.Query

  # Every half-hour
  @poll_period 30 * 60 * 1000
  @prerun_poll_period 5 * 60 * 1000

  # Public API

  def start_link(project_id) do
    GenServer.start_link(__MODULE__, project_id)
  end

  def reviewed(pid, patch_id, reviewer) when is_integer(patch_id) do
    GenServer.cast(pid, {:reviewed, patch_id, reviewer})
  end

  def set_is_single(pid, patch_id, is_single) when is_integer(patch_id) do
    GenServer.call(pid, {:set_is_single, patch_id, is_single})
  end

  def set_priority(pid, patch_id, priority) when is_integer(patch_id) do
    GenServer.call(pid, {:set_priority, patch_id, priority})
  end

  def status(pid, stat) do
    GenServer.cast(pid, {:status, stat})
  end

  def poll(pid) do
    send(pid, {:poll, :once})
  end

  def cancel(pid, patch_id) when is_integer(patch_id) do
    GenServer.cast(pid, {:cancel, patch_id})
  end

  def cancel_all(pid) do
    GenServer.cast(pid, {:cancel_all})
  end

  # Server callbacks

  def init(project_id) do
    Process.send_after(
      self(),
      {:poll, :repeat},
      trunc(@poll_period * :rand.uniform(2) * 0.5))
    {:ok, project_id}
  end

  def handle_cast(args, project_id) do
    check_self(project_id)
    do_handle_cast(args, project_id)
    {:noreply, project_id}
  end

  def handle_call({:set_is_single, patch_id, is_single}, _from, project_id) do
    case Repo.get(Patch, patch_id) do
      nil -> nil
      %{is_single: ^is_single} -> nil
      patch ->
        patch
        |> Patch.changeset(%{is_single: is_single})
        |> Repo.update!()
    end

    {:reply, :ok, project_id}
  end

  def handle_call({:set_priority, patch_id, priority}, _from, project_id) do
    check_self(project_id)
    case Repo.get(Patch, patch_id) do
      nil -> nil
      %{priority: ^priority} -> nil
      patch ->
        patch.id
        |> Batch.all_for_patch(:incomplete)
        |> Repo.one()
        |> raise_batch_priority(priority)
        patch
        |> Patch.changeset(%{priority: priority})
        |> Repo.update!()
    end

    {:reply, :ok, project_id}
  end

  def do_handle_cast({:reviewed, patch_id, reviewer}, _project_id) do
    case Repo.get(Patch.all(:awaiting_review), patch_id) do
      nil ->
        # Patch exists (otherwise, no ID), but is not awaiting review
        patch = Repo.get!(Patch, patch_id)
        project = Repo.get!(Project, patch.project_id)
        project
        |> get_repo_conn()
        |> send_message([patch], :already_running_review)
      patch ->
        # Patch exists and is awaiting review
        # This will cause the PR to run after the patch's scheduled delay
        # if all other conditions are met. It will poll if all conditions
        # except CI are met and those CI are :waiting.
        project = Repo.get!(Project, patch.project_id)
        repo_conn = get_repo_conn(project)
        case patch_preflight(repo_conn, patch) do
          :ok ->
            run(reviewer, patch)
          :waiting ->
            {:ok, toml} = Batcher.GetBorsToml.get(repo_conn, patch.commit)
            case toml.prerun_timeout_sec do
              0 ->
                send_message(repo_conn, [patch], {:preflight, :timeout})
              _ ->
                send_message(repo_conn, [patch], {:preflight, :waiting})
                Process.send_after(self(), {:prerun_poll, 0, {reviewer, patch}}, 0)
            end
          {:error, message} ->
            send_message(repo_conn, [patch], {:preflight, message})
        end
    end
  end

  def do_handle_cast({:status, {commit, identifier, state, url}}, project_id) do
    project_id
    |> Batch.get_assoc_by_commit(commit)
    |> Repo.all()
    |> case do
      [batch] ->
        batch.id
        |> Status.get_for_batch(identifier)
        |> Repo.update_all([set: [state: state, url: url, identifier: identifier]])
        if batch.state == :running do
          maybe_complete_batch(batch)
        end
      [] -> :ok
    end
  end

  def do_handle_cast({:cancel, patch_id}, _project_id) do
    patch_id
    |> Batch.all_for_patch(:incomplete)
    |> Repo.one()
    |> cancel_patch(patch_id)
  end

  def do_handle_cast({:cancel_all}, project_id) do
    waiting = project_id
    |> Batch.all_for_project(:waiting)
    |> Repo.all()
    Enum.each(waiting, &Repo.delete!/1)
    running = project_id
    |> Batch.all_for_project(:running)
    |> Repo.all()
    Enum.map(running, &Batch.changeset(&1, %{state: :canceled}))
    |> Enum.each(&Repo.update!/1)
    repo_conn = Project
    |> Repo.get!(project_id)
    |> get_repo_conn()
    Enum.each(running, &send_status(repo_conn, &1, :canceled))
    Enum.each(waiting, &send_status(repo_conn, &1, :canceled))
  end

  def handle_info({:poll, repetition}, project_id) do
    check_self(project_id)
    if repetition != :once do
      Process.send_after(self(), {:poll, repetition}, @poll_period)
    end
    case poll_(project_id) do
      :stop ->
        {:stop, :normal, project_id}
      :again ->
        {:noreply, project_id}
    end
  end

  def handle_info({:prerun_poll, try_num, args}, proj_id) do
    check_self(proj_id)
    {reviewer, patch} = args

    case Repo.get(Patch.all(:awaiting_review), patch.id) do
      nil ->
        Logger.info("Patch #{patch.id} already left prerun, exiting prerun poll loop")

      _ ->
        project = Repo.get(Project, patch.project_id)
        repo_conn = get_repo_conn(project)
        {:ok, toml} = Batcher.GetBorsToml.get(repo_conn, patch.commit)

        prerun_timeout_ms = toml.prerun_timeout_sec * 1000
        elapsed = try_num * @prerun_poll_period

        case patch_preflight(repo_conn, patch) do
          :ok ->
            run(reviewer, patch)

          :waiting when elapsed > prerun_timeout_ms ->
            send_message(repo_conn, [patch], {:preflight, :timeout})

          :waiting ->
            Process.send_after(self(), {:prerun_poll, try_num + 1, args}, @prerun_poll_period)

          {:error, message} ->
            send_message(repo_conn, [patch], {:preflight, message})
        end
    end

    {:noreply, proj_id}
  end

  # Private implementation details

  defp poll_(project_id) do
    project = Repo.get(Project, project_id)
    incomplete = project_id
    |> Batch.all_for_project(:incomplete)
    |> Repo.all()
    incomplete
    |> Enum.map(&%Batch{&1 | project: project})
    |> sort_batches()
    |> poll_batches()
    if Enum.empty?(incomplete) do
      :stop
    else
      :again
    end
  end

  defp run(reviewer, patch) do
    project = Repo.get!(Project, patch.project_id)
    repo_conn = get_repo_conn(project)
    {batch, is_new_batch} = get_new_batch(
      patch.project_id,
      patch.into_branch,
      patch.priority,
      patch.is_single
    )
    %LinkPatchBatch{}
    |> LinkPatchBatch.changeset(%{
          batch_id: batch.id,
          patch_id: patch.id,
          reviewer: reviewer})
          |> Repo.insert!()
    if is_new_batch do
      put_incomplete_on_hold(repo_conn, batch)
    end
    poll_after_delay(project)
    # Maybe not needed because bors adds a commit referencing this.
    #send_message(repo_conn, [patch], {:preflight, :ok})
    send_status(repo_conn, batch.id, [patch], :waiting)
  end

  def sort_batches(batches) do
    sorted_batches = Enum.sort_by(batches, &{
      -BatchState.numberize(&1.state),
      -&1.priority,
      &1.last_polled
    })
    new_batches = Enum.dedup_by(sorted_batches, &(&1.id))
    state = if new_batches != [] and hd(new_batches).state == :running do
      :running
    else
      Enum.each(new_batches, fn batch -> :waiting =  batch.state end)
      :waiting
    end
    {state, new_batches}
  end

  defp poll_batches({:waiting, batches}) do
    case Enum.filter(batches, &Batch.next_poll_is_past/1) do
      [] -> :ok
      [batch | _] -> start_waiting_batch(batch)
    end
  end

  defp poll_batches({:running, batches}) do
    batch = hd(batches)
    cond do
      Batch.timeout_is_past(batch) ->
        timeout_batch(batch)
      Batch.next_poll_is_past(batch) ->
        poll_running_batch(batch)
      true -> :ok
    end
  end

  defp start_waiting_batch(batch) do
    project = batch.project
    repo_conn = get_repo_conn(project)
    patch_links = Repo.all(LinkPatchBatch.from_batch(batch.id))
    |> Enum.sort_by(&(&1.patch.pr_xref))
    stmp = "#{project.staging_branch}.tmp"

    base = GitHub.get_branch!(
      repo_conn,
      batch.into_branch)
    tbase = %{
      tree: base.tree,
      commit: GitHub.synthesize_commit!(
        repo_conn,
        %{
          branch: stmp,
          tree: base.tree,
          parents: [base.commit],
          commit_message: "[ci skip][skip ci][skip netlify]",
          committer: nil})}
    do_merge_patch = fn %{patch: patch}, branch ->
      case branch do
        :conflict -> :conflict
        :canceled -> :canceled
        _ -> GitHub.merge_branch!(
          repo_conn,
          %{
            from: patch.commit,
            to: stmp,
            commit_message: "[ci skip][skip ci][skip netlify] -bors-staging-tmp-#{patch.pr_xref}"})
      end
    end

    merge = Enum.reduce(patch_links, tbase, do_merge_patch)
    {status, commit} = start_waiting_merged_batch(
      batch,
      patch_links,
      base,
      merge)
    now = DateTime.to_unix(DateTime.utc_now(), :second)

    GitHub.delete_branch!(repo_conn, stmp)
    send_status(repo_conn, batch, status)
    batch
    |> Batch.changeset(%{state: status, commit: commit, last_polled: now})
    |> Repo.update!()

    Project.ping!(batch.project_id)
    status
  end

  defp start_waiting_merged_batch(_batch, [], _, _) do
    {:canceled, nil}
  end

  defp start_waiting_merged_batch(batch, patch_links, base, %{tree: tree}) do
    repo_conn = get_repo_conn(batch.project)
    patches = Enum.map(patch_links, &(&1.patch))

    repo_conn
    |> Batcher.GetBorsToml.get("#{batch.project.staging_branch}.tmp")
    |> case do
      {:ok, toml} ->
        parents = if toml.use_squash_merge do
          stmp = "#{batch.project.staging_branch}.tmp2"
          GitHub.force_push!(repo_conn, base.commit, stmp)

          new_head = Enum.reduce(patch_links, base.commit, fn patch_link, prev_head ->

            Logger.debug("Patch Link #{inspect(patch_link)}")
            Logger.debug("Patch #{inspect(patch_link.patch)}")

            {:ok, commits} = GitHub.get_pr_commits(repo_conn, patch_link.patch.pr_xref)
            {:ok, pr} = GitHub.get_pr(repo_conn, patch_link.patch.pr_xref)

            {token, _} = repo_conn
             user = GitHub.get_user_by_login!(token, pr.user.login)

            Logger.debug("PR #{inspect(pr)}")
            Logger.debug("User #{inspect(user)}")

            # If a user doesn't have a public email address in their GH profile
            # then get the email from the first commit to the PR
            user_email = if user.email != nil do
              user.email
            else
              Enum.at(commits, 0).author_email
            end

            # The head sha is the final commit in the PR.
            source_sha =  pr.head_sha
            Logger.info("Staging branch #{stmp}")
            Logger.info("Commit sha #{source_sha}")

            # Create a merge commit for each PR
            # because each PR is merged on top of each other in stmp, we can verify against any merge conflicts
            merge_commit = GitHub.merge_branch!(repo_conn,
               %{
               from: source_sha,
               to: stmp,
                 commit_message: "[ci skip][skip ci][skip netlify] -bors-staging-tmp-#{source_sha}"}
            )

            Logger.info("Merge Commit #{inspect(merge_commit)}")

            Logger.info("Previous Head #{inspect(prev_head)}")
            # Then compress the merge commit into tree into a single commit
            # appent it to the previous commit
            # Because the merges are iterative the contain *only* the changes from the PR vs the previous PR(or head)

            commit_message = Batcher.Message.generate_squash_commit_message(
              pr, commits, user_email, toml.cut_body_after)

            cpt = GitHub.create_commit!(
              repo_conn,
              %{
                tree: merge_commit.tree,
                parents: [prev_head],
<<<<<<< HEAD
                commit_message: "#{pr.title} (##{pr.number})\n\n#{message_body}",
                committer: %{name: user.name || user.login, email: user_email}})
=======
                commit_message: commit_message,
                committer: %{name: user.login, email: user_email}})
>>>>>>> c56a5490

            Logger.info("Commit Sha #{inspect(cpt)}")
              cpt

          end)
          GitHub.delete_branch!(repo_conn, stmp)
          [new_head]
        else
          parents = [base.commit | Enum.map(patch_links, &(&1.patch.commit))]
          parents
        end

        head = if toml.use_squash_merge do
          # This will avoid creating a merge commit, which is important since it will prevent
          # bors from polluting th git blame history with it's own name
            head = Enum.at(parents, 0)
            GitHub.force_push!(repo_conn, head, batch.project.staging_branch)
            head
        else
          commit_message = Batcher.Message.generate_commit_message(
            patch_links,
            toml.cut_body_after,
            gather_co_authors(batch, patch_links))
          GitHub.synthesize_commit!(
            repo_conn,
            %{
              branch: batch.project.staging_branch,
              tree: tree,
              parents: parents,
              commit_message: commit_message,
              committer: toml.committer})
        end

        setup_statuses(batch, toml)
        {:running, head}
      {:error, message} ->
        message = Batcher.Message.generate_bors_toml_error(message)
        send_message(repo_conn, patches, {:config, message})
        {:error, nil}
    end
  end

  defp start_waiting_merged_batch(batch, patch_links, _base, :conflict) do
    project = batch.project
    repo_conn = get_repo_conn(project)
    patches = Enum.map(patch_links, &(&1.patch))
    state = Divider.split_batch_with_conflicts(patch_links, batch)
    poll_after_delay(project)

    send_message(repo_conn, patches, {:conflict, state})

    {:conflict, nil}
  end

  def gather_co_authors(batch, patch_links) do
    repo_conn = get_repo_conn(batch.project)
    patch_links
    |> Enum.map(&(&1.patch.pr_xref))
    |> Enum.flat_map(&GitHub.get_pr_commits!(repo_conn, &1))
    |> Enum.map(&("#{&1.author_name} <#{&1.author_email}>"))
    |> Enum.uniq
  end

  defp setup_statuses(batch, toml) do
    toml.status
    |> Enum.map(&%Status{
        batch_id: batch.id,
        identifier: &1,
        url: nil,
        state: :running})
    |> Enum.each(&Repo.insert!/1)
    now = DateTime.to_unix(DateTime.utc_now(), :second)
    batch
    |> Batch.changeset(%{timeout_at: now + toml.timeout_sec})
    |> Repo.update!()
  end

  defp poll_running_batch(batch) do
    batch.project
    |> get_repo_conn()
    |> GitHub.get_commit_status!(batch.commit)
    |> Enum.each(fn {identifier, state} ->
      batch.id
      |> Status.get_for_batch(identifier)
      |> Repo.update_all([set: [state: state, identifier: identifier]])
    end)
    maybe_complete_batch(batch)
  end

  defp maybe_complete_batch(batch) do
    statuses = Repo.all(Status.all_for_batch(batch.id))
    initial_status = Batcher.State.summary_database_statuses(statuses)
    now = DateTime.to_unix(DateTime.utc_now(), :second)
    repo_conn = get_repo_conn(batch.project)
    next_status = if initial_status != :running do
      # some repositories require an OK status to push
      send_status(repo_conn, batch, :ok)
      # need to change status (could go from :ok to :error if non-ff push)
      maybe_completed_status = complete_batch(initial_status, batch, statuses)
      # status can change so send_status should come after complete_batch
      send_status(repo_conn, batch, maybe_completed_status)
      Project.ping!(batch.project_id)
      maybe_completed_status
    else
      initial_status
    end
    batch
    |> Batch.changeset(%{state: next_status, last_polled: now})
    |> Repo.update!()
    if next_status != :running do
      poll_(batch.project_id)
    end
  end

  @spec complete_batch(Status.state, Batch.t, [Status.t]) :: Status.state
  defp complete_batch(:ok, batch, statuses) do
    project = batch.project
    repo_conn = get_repo_conn(project)
    {_, toml} = case Batcher.GetBorsToml.get(repo_conn, "#{batch.project.staging_branch}") do
      {:error, :fetch_failed} -> Batcher.GetBorsToml.get(repo_conn, "#{batch.project.staging_branch}.tmp")
      {:ok, x} -> {:ok, x}
    end

    push_result = push_with_retry(
      repo_conn,
      batch.commit,
      batch.into_branch)

    known_push_failure = case push_result do
      {:error, :push, 422, raw_error_content} ->
        String.contains?(raw_error_content, "Update is not a fast forward")
      _ ->
        false
    end

    # Check for "unknown" push failures
    push_success = if known_push_failure do
      false
    else
      # Force "unknown" failure (that didn't match the above `case push_result`) to crash here
      {:ok, _} = push_result
      true
    end

    patches = batch.id
    |> Patch.all_for_batch()
    |> Repo.all()

    case push_success do
      true ->
        if toml.use_squash_merge do
          Enum.each(patches, fn patch ->
            send_message(repo_conn, [patch], {:merged, :squashed, batch.into_branch, statuses})
            pr = GitHub.get_pr!(repo_conn, patch.pr_xref)
            pr = %BorsNG.GitHub.Pr{pr | state: :closed, title: "[Merged by Bors] - #{pr.title}"}
            GitHub.update_pr!(repo_conn, pr)
          end)
        else
          send_message(repo_conn, patches, {:succeeded, statuses})
        end

        :ok

      false ->
        # retry the complete batch (no bisect required as build passed all statuses)
        patch_links = batch.id
        |> LinkPatchBatch.from_batch()
        |> Repo.all()
        Divider.clone_batch(patch_links, project.id, batch.into_branch)
        poll_after_delay(project)

        # send appropriate message to failed patches
        send_message(repo_conn, patches, {:push_failed_non_ff, batch.into_branch})

        :error
    end
  end

  defp complete_batch(:error, batch, statuses) do
    project = batch.project
    repo_conn = get_repo_conn(project)
    erred = Enum.filter(statuses, &(&1.state == :error))
    patch_links = batch.id
    |> LinkPatchBatch.from_batch()
    |> Repo.all()
    patches = Enum.map(patch_links, &(&1.patch))
    state = Divider.split_batch(patch_links, batch)
    if state == :retrying do
      poll_after_delay(project)
    end
    send_message(repo_conn, patches, {state, erred})

    :error
  end

  # A delay has been observed between Bors sending the Status change
  # and GitHub allowing a Status-bearing commit to be pushed to master.
  # As a workaround, retry with exponential backoff.
  # This should retry *nine times*, by the way.
  defp push_with_retry(repo_conn, commit, into_branch, timeout \\ 1) do
    Process.sleep(timeout)
    result = GitHub.push(
      repo_conn,
      commit,
      into_branch)
    case result do
      {:ok, _} -> result
      _ when timeout >= 512 -> result
      _ -> push_with_retry(repo_conn, commit, into_branch, timeout * 2)
    end
  end

  defp timeout_batch(batch) do
    project = batch.project
    patch_links = batch.id
    |> LinkPatchBatch.from_batch()
    |> Repo.all()
    patches = Enum.map(patch_links, &(&1.patch))
    state = Divider.split_batch(patch_links, batch)
    if state == :retrying do
      poll_after_delay(project)
    end
    project
    |> get_repo_conn()
    |> send_message(patches, {:timeout, state})
    batch
    |> Batch.changeset(%{state: :error})
    |> Repo.update!()
    Project.ping!(project.id)
    project
    |> get_repo_conn()
    |> send_status(batch, :timeout)
  end

  defp cancel_patch(nil, _), do: :ok

  defp cancel_patch(batch, patch_id) do
    cancel_patch(batch, patch_id, batch.state)
    Project.ping!(batch.project_id)
  end

  defp cancel_patch(batch, patch_id, :running) do
    project = batch.project
    patch_links = batch.id
    |> LinkPatchBatch.from_batch()
    |> Repo.all()
    patches = Enum.map(patch_links, &(&1.patch))
    state = case tl(patch_links) do
      [] -> :failed
      _ -> :retrying
    end
    batch
    |> Batch.changeset(%{state: :canceled})
    |> Repo.update!()
    repo_conn = get_repo_conn(project)
    if state == :retrying do
      uncanceled_patch_links = Enum.filter(
        patch_links,
        &(&1.patch_id != patch_id))
      Divider.clone_batch(uncanceled_patch_links, project.id, batch.into_branch)
      canceled_patches = Enum.filter(
        patches,
        &(&1.id == patch_id))
      uncanceled_patches = Enum.filter(
        patches,
        &(&1.id != patch_id))
      send_message(repo_conn, canceled_patches, {:canceled, :failed})
      send_message(repo_conn, uncanceled_patches, {:canceled, :retrying})
    else
      send_message(repo_conn, patches, {:canceled, :failed})
    end
    send_status(repo_conn, batch, :canceled)
  end

  defp cancel_patch(batch, patch_id, _state) do
    project = batch.project
    LinkPatchBatch
    |> Repo.get_by!(batch_id: batch.id, patch_id: patch_id)
    |> Repo.delete!()
    if Batch.is_empty(batch.id, Repo) do
      Repo.delete!(batch)
    end
    patch = Repo.get!(Patch, patch_id)
    repo_conn = get_repo_conn(project)
    send_status(repo_conn, batch.id, [patch], :canceled)
    send_message(repo_conn, [patch], {:canceled, :failed})
  end

  defp patch_preflight(repo_conn, patch) do
    if Patch.ci_skip?(patch) do
      {:error, :ci_skip}
    else
      toml = Batcher.GetBorsToml.get(
        repo_conn,
        patch.commit)
      patch_preflight(repo_conn, patch, toml)
    end
  end

  defp patch_preflight(_repo_conn, _patch, {:error, _}) do
    :ok
  end

  defp patch_preflight(repo_conn, patch, {:ok, toml}) do
    passed_label = repo_conn
    |> GitHub.get_labels!(patch.pr_xref)
    |> MapSet.new()
    |> MapSet.disjoint?(MapSet.new(toml.block_labels))
    # This seems to treat unset statuses as :ok. Dangerous is CI
    # is slower to set an at least pending status before someone types
    # bors r+.
    no_error_status = repo_conn
    |> GitHub.get_commit_status!(patch.commit)
    |> Enum.filter(fn {_, status} -> status == :error end)
    |> Enum.map(fn {context, _} -> context end)
    |> MapSet.new()
    |> MapSet.disjoint?(MapSet.new(toml.pr_status))
    no_waiting_status = repo_conn
    |> GitHub.get_commit_status!(patch.commit)
    |> Enum.filter(fn {_, status} -> status == :running end)
    |> Enum.map(fn {context, _} -> context end)
    |> MapSet.new()
    |> MapSet.disjoint?(MapSet.new(toml.pr_status))

    code_owners_approved = check_code_owner(repo_conn, patch, toml)

#    {:error, {:missing_code_owner_approval, "My team"}}

    passed_review = repo_conn
    |> GitHub.get_reviews!(patch.pr_xref)
    |> reviews_status(toml)
    Logger.info("Code review status: Label Check #{passed_label} Passed Status: #{no_error_status and no_waiting_status} Passed Review: #{passed_review} CODEOWNERS: #{code_owners_approved}")

    case {passed_label, no_error_status, no_waiting_status, passed_review, code_owners_approved} do
      {true, true, true, :sufficient, true} -> :ok
      {false, _, _, _, _}             -> {:error, :blocked_labels}
      {_, _, _, :insufficient, _}     -> {:error, :insufficient_approvals}
      {_, _, _, :failed, _}           -> {:error, :blocked_review}
      {_, _, _, _, false}             -> {:error, :missing_code_owner_approval}
      {_, false, _, _, _}             -> {:error, :pr_status}
      {true, true, false, :sufficient, true} -> :waiting
    end
  end

  defp check_code_owner(repo_conn, patch, toml) do

    if !toml.use_codeowners do
      true
    else

      Logger.info("Checking code owners")
      {:ok, code_owner} = Batcher.GetCodeOwners.get(repo_conn, "master")
      Logger.info("CODEOWNERS file #{inspect(code_owner)}")


      {:ok, files} = GitHub.get_pr_files(repo_conn, patch.pr_xref)
      Logger.info("Files found: #{inspect(files)}")


      required_reviews = BorsNG.CodeOwnerParser.list_required_reviews(code_owner, files)

      passed_review = repo_conn
                      |> GitHub.get_reviews!(patch.pr_xref)

      Logger.info("Passed reviews: #{inspect(passed_review)}")

      # Convert the list of required reviewers into a list of true/false
      # true indicates that the reviewers requirement was satisfied,
      # false if it is open
      approved_reviews = Enum.map(required_reviews, fn x ->

        # Convert a list of OR reviewers into a true or false
        Enum.any?(x, fn required ->
          if String.contains?(required, "/") do
            # Remove leading @ for team name
            # Split into org name and team name
            team_split = String.slice(required, 1, String.length(required)-1)
                         |> String.split("/")

            # Lookup team ID -> needed later
            {:ok, team} = GitHub.get_team_by_name(repo_conn, Enum.at(team_split, 0), Enum.at(team_split, 1))

            Logger.info("Team: #{inspect(team)}")

            # Loop through reviewers, if they on the team accept their approval
            team_approved = Enum.any?(passed_review["approvers"], fn x ->
                GitHub.belongs_to_team?(repo_conn, x, team.id)
            end)

            Logger.info("Approved: #{inspect(team_approved)}")
            team_approved
          end
        end)
      end)

      code_owner_approval = Enum.reduce(approved_reviews, true, fn x,acc -> x && acc  end)

      Logger.info("Approved reviews: #{inspect(approved_reviews)}")
      Logger.info("Code Owner approval: #{inspect(code_owner_approval)}")

      code_owner_approval
    end

  end


  @spec reviews_status(map, Batcher.BorsToml.t) :: :sufficient | :failed | :insufficient
  defp reviews_status(reviews, toml) do
    failed = Map.fetch!(reviews, "CHANGES_REQUESTED")
    approvals = Map.fetch!(reviews, "APPROVED")

    review_required? = is_integer(toml.required_approvals)
    approvals_needed = review_required? && toml.required_approvals || 0
    approved? = approvals >= approvals_needed
    failed? = failed > 0
    cond do
      # NOTE: A way to disable the code reviewing behaviour was requested on #587.
      #   As such, we only apply the reviewing rules if, on bors, the config
      #   `required_approvals` is present and an integer.
      not review_required? ->
        :sufficient
      failed? ->
        :failed
      approved? ->
        :sufficient
      review_required? ->
        :insufficient
    end
  end

  def get_new_batch(project_id, into_branch, priority, true) do
    {Repo.insert!(Batch.new(project_id, into_branch, priority)), true}
  end

  def get_new_batch(project_id, into_branch, priority, _force) do
    Batch
    |> where([b], b.project_id == ^project_id)
    |> where([b], b.state == ^:waiting)
    |> where([b], b.into_branch == ^into_branch)
    |> where([b], b.priority == ^priority)
    |> order_by([b], desc: b.updated_at)
    |> Repo.all()
    |> Enum.reject(fn b ->
      Repo.all(LinkPatchBatch.from_batch(b.id))
      |> Enum.any?(fn l ->
        Repo.get!(Patch, l.patch_id).is_single
      end)
    end)
    |> case do
      [batch] -> {batch, false}
      _ -> get_new_batch(project_id, into_branch, priority, true)
    end
  end

  defp raise_batch_priority(%Batch{priority: old_priority} = batch, priority) when old_priority < priority do
    project = Repo.get!(Project, batch.project_id)
    batch = batch
    |> Batch.changeset_raise_priority(%{priority: priority})
    |> Repo.update!()
    put_incomplete_on_hold(get_repo_conn(project), batch)
  end
  defp raise_batch_priority(_, _) do
    :ok
  end

  defp send_message(repo_conn, patches, message) do
    body = Batcher.Message.generate_message(message)
    case body do
      nil -> :ok
      _ ->
        Enum.each(patches, &GitHub.post_comment!(
          repo_conn,
          &1.pr_xref,
          body))
    end
  end

  defp send_status(
         repo_conn,
         %Batch{id: id, commit: commit, project_id: project_id},
         message
       ) do
    patches = id
    |> Patch.all_for_batch()
    |> Repo.all()
    send_status(repo_conn, id, patches, message)
    unless is_nil commit do
      {msg, status} = Batcher.Message.generate_status(message)
      repo_conn
      |> GitHub.post_commit_status!({
        commit,
        status,
        msg,
        project_url(Endpoint, :log, project_id) <> "#batch-#{id}"})
    end
  end
  defp send_status(repo_conn, batch_id,  patches, message) do
    {msg, status} = Batcher.Message.generate_status(message)
    Enum.each(patches, &GitHub.post_commit_status!(
      repo_conn,
      {
        &1.commit,
        status,
        msg,
        project_url(Endpoint, :log, &1.project_id) <> "#batch-#{batch_id}"}))
  end

  @spec get_repo_conn(%Project{}) :: {{:installation, number}, number}
  defp get_repo_conn(project) do
    Project.installation_connection(project.repo_xref, Repo)
  end

  defp put_incomplete_on_hold(repo_conn, batch) do
    batches = batch.project_id
    |> Batch.all_for_project(:running)
    |> where([b], b.id != ^batch.id and b.priority < ^batch.priority)
    |> Repo.all()

    ids = Enum.map(batches, &(&1.id))

    Status
    |> where([s], s.batch_id in ^ids)
    |> Repo.delete_all()


    Enum.each(batches, &send_status(repo_conn, &1, :delayed))
    Batch
    |> where([b], b.id in ^ids)
    |> Repo.update_all(set: [state: :waiting])
  end

  defp poll_after_delay(project) do
    poll_at = (project.batch_delay_sec + 1) * 1000
    Process.send_after(self(), {:poll, :once}, poll_at)
  end

  # Validate that there are no duplicate running batchers for the same project
  defp check_self(project_id) do
    if Application.get_env(:bors, :is_test) do
      :ok
    else
      self = self()
      ^self = BorsNG.Worker.Batcher.Registry.get(project_id)
    end
  end
end<|MERGE_RESOLUTION|>--- conflicted
+++ resolved
@@ -437,13 +437,8 @@
               %{
                 tree: merge_commit.tree,
                 parents: [prev_head],
-<<<<<<< HEAD
-                commit_message: "#{pr.title} (##{pr.number})\n\n#{message_body}",
+                commit_message: commit_message,
                 committer: %{name: user.name || user.login, email: user_email}})
-=======
-                commit_message: commit_message,
-                committer: %{name: user.login, email: user_email}})
->>>>>>> c56a5490
 
             Logger.info("Commit Sha #{inspect(cpt)}")
               cpt
